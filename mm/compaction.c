/*
 * linux/mm/compaction.c
 *
 * Memory compaction for the reduction of external fragmentation. Note that
 * this heavily depends upon page migration to do all the real heavy
 * lifting
 *
 * Copyright IBM Corp. 2007-2010 Mel Gorman <mel@csn.ul.ie>
 */
#include <linux/swap.h>
#include <linux/migrate.h>
#include <linux/compaction.h>
#include <linux/mm_inline.h>
#include <linux/backing-dev.h>
#include <linux/sysctl.h>
#include <linux/sysfs.h>
#include <linux/balloon_compaction.h>
#include <linux/page-isolation.h>
#include "internal.h"

#ifdef CONFIG_COMPACTION
static inline void count_compact_event(enum vm_event_item item)
{
	count_vm_event(item);
}

static inline void count_compact_events(enum vm_event_item item, long delta)
{
	count_vm_events(item, delta);
}
#else
#define count_compact_event(item) do { } while (0)
#define count_compact_events(item, delta) do { } while (0)
#endif

#if defined CONFIG_COMPACTION || defined CONFIG_CMA

#define CREATE_TRACE_POINTS
#include <trace/events/compaction.h>

static unsigned long release_freepages(struct list_head *freelist)
{
	struct page *page, *next;
	unsigned long count = 0;

	list_for_each_entry_safe(page, next, freelist, lru) {
		list_del(&page->lru);
		__free_page(page);
		count++;
	}

	return count;
}

static void map_pages(struct list_head *list)
{
	struct page *page;

	list_for_each_entry(page, list, lru) {
		arch_alloc_page(page, 0);
		kernel_map_pages(page, 1, 1);
	}
}

static inline bool migrate_async_suitable(int migratetype)
{
	return is_migrate_cma(migratetype) || migratetype == MIGRATE_MOVABLE;
}

#ifdef CONFIG_COMPACTION
/* Returns true if the pageblock should be scanned for pages to isolate. */
static inline bool isolation_suitable(struct compact_control *cc,
					struct page *page)
{
	if (cc->ignore_skip_hint)
		return true;

	return !get_pageblock_skip(page);
}

/*
 * This function is called to clear all cached information on pageblocks that
 * should be skipped for page isolation when the migrate and free page scanner
 * meet.
 */
static void __reset_isolation_suitable(struct zone *zone)
{
	unsigned long start_pfn = zone->zone_start_pfn;
	unsigned long end_pfn = zone_end_pfn(zone);
	unsigned long pfn;

	zone->compact_cached_migrate_pfn[0] = start_pfn;
	zone->compact_cached_migrate_pfn[1] = start_pfn;
	zone->compact_cached_free_pfn = end_pfn;
	zone->compact_blockskip_flush = false;

	/* Walk the zone and mark every pageblock as suitable for isolation */
	for (pfn = start_pfn; pfn < end_pfn; pfn += pageblock_nr_pages) {
		struct page *page;

		cond_resched();

		if (!pfn_valid(pfn))
			continue;

		page = pfn_to_page(pfn);
		if (zone != page_zone(page))
			continue;

		clear_pageblock_skip(page);
	}
}

void reset_isolation_suitable(pg_data_t *pgdat)
{
	int zoneid;

	for (zoneid = 0; zoneid < MAX_NR_ZONES; zoneid++) {
		struct zone *zone = &pgdat->node_zones[zoneid];
		if (!populated_zone(zone))
			continue;

		/* Only flush if a full compaction finished recently */
		if (zone->compact_blockskip_flush)
			__reset_isolation_suitable(zone);
	}
}

/*
 * If no pages were isolated then mark this pageblock to be skipped in the
 * future. The information is later cleared by __reset_isolation_suitable().
 */
static void update_pageblock_skip(struct compact_control *cc,
			struct page *page, unsigned long nr_isolated,
			bool set_unsuitable, bool migrate_scanner)
{
	struct zone *zone = cc->zone;
	unsigned long pfn;

	if (cc->ignore_skip_hint)
		return;

	if (!page)
		return;

	if (nr_isolated)
		return;

	/*
	 * Only skip pageblocks when all forms of compaction will be known to
	 * fail in the near future.
	 */
	if (set_unsuitable)
		set_pageblock_skip(page);

	pfn = page_to_pfn(page);

	/* Update where async and sync compaction should restart */
	if (migrate_scanner) {
		if (cc->finished_update_migrate)
			return;
		if (pfn > zone->compact_cached_migrate_pfn[0])
			zone->compact_cached_migrate_pfn[0] = pfn;
		if (cc->mode != MIGRATE_ASYNC &&
		    pfn > zone->compact_cached_migrate_pfn[1])
			zone->compact_cached_migrate_pfn[1] = pfn;
	} else {
		if (cc->finished_update_free)
			return;
		if (pfn < zone->compact_cached_free_pfn)
			zone->compact_cached_free_pfn = pfn;
	}
}
#else
static inline bool isolation_suitable(struct compact_control *cc,
					struct page *page)
{
	return true;
}

static void update_pageblock_skip(struct compact_control *cc,
			struct page *page, unsigned long nr_isolated,
			bool set_unsuitable, bool migrate_scanner)
{
}
#endif /* CONFIG_COMPACTION */

static inline bool should_release_lock(spinlock_t *lock)
{
	return need_resched() || spin_is_contended(lock);
}

/*
 * Compaction requires the taking of some coarse locks that are potentially
 * very heavily contended. Check if the process needs to be scheduled or
 * if the lock is contended. For async compaction, back out in the event
 * if contention is severe. For sync compaction, schedule.
 *
 * Returns true if the lock is held.
 * Returns false if the lock is released and compaction should abort
 */
static bool compact_checklock_irqsave(spinlock_t *lock, unsigned long *flags,
				      bool locked, struct compact_control *cc)
{
	if (should_release_lock(lock)) {
		if (locked) {
			spin_unlock_irqrestore(lock, *flags);
			locked = false;
		}

		/* async aborts if taking too long or contended */
		if (cc->mode == MIGRATE_ASYNC) {
			cc->contended = true;
			return false;
		}

		cond_resched();
	}

	if (!locked)
		spin_lock_irqsave(lock, *flags);
	return true;
}

/*
 * Aside from avoiding lock contention, compaction also periodically checks
 * need_resched() and either schedules in sync compaction or aborts async
 * compaction. This is similar to what compact_checklock_irqsave() does, but
 * is used where no lock is concerned.
 *
 * Returns false when no scheduling was needed, or sync compaction scheduled.
 * Returns true when async compaction should abort.
 */
static inline bool compact_should_abort(struct compact_control *cc)
{
	/* async compaction aborts if contended */
	if (need_resched()) {
		if (cc->mode == MIGRATE_ASYNC) {
			cc->contended = true;
			return true;
		}

		cond_resched();
	}

	return false;
}

/* Returns true if the page is within a block suitable for migration to */
static bool suitable_migration_target(struct page *page)
{
	/* If the page is a large free page, then disallow migration */
	if (PageBuddy(page) && page_order(page) >= pageblock_order)
		return false;

	/* If the block is MIGRATE_MOVABLE or MIGRATE_CMA, allow migration */
	if (migrate_async_suitable(get_pageblock_migratetype(page)))
		return true;

	/* Otherwise skip the block */
	return false;
}

/*
 * Isolate free pages onto a private freelist. If @strict is true, will abort
 * returning 0 on any invalid PFNs or non-free pages inside of the pageblock
 * (even though it may still end up isolating some pages).
 */
static unsigned long isolate_freepages_block(struct compact_control *cc,
				unsigned long blockpfn,
				unsigned long end_pfn,
				struct list_head *freelist,
				bool strict)
{
	int nr_scanned = 0, total_isolated = 0;
	struct page *cursor, *valid_page = NULL;
	unsigned long flags;
	bool locked = false;
	bool checked_pageblock = false;

	cursor = pfn_to_page(blockpfn);

	/* Isolate free pages. */
	for (; blockpfn < end_pfn; blockpfn++, cursor++) {
		int isolated, i;
		struct page *page = cursor;

		nr_scanned++;
		if (!pfn_valid_within(blockpfn))
			goto isolate_fail;

		if (!valid_page)
			valid_page = page;
		if (!PageBuddy(page))
			goto isolate_fail;

		/*
		 * The zone lock must be held to isolate freepages.
		 * Unfortunately this is a very coarse lock and can be
		 * heavily contended if there are parallel allocations
		 * or parallel compactions. For async compaction do not
		 * spin on the lock and we acquire the lock as late as
		 * possible.
		 */
		locked = compact_checklock_irqsave(&cc->zone->lock, &flags,
								locked, cc);
		if (!locked)
			break;

		/* Recheck this is a suitable migration target under lock */
		if (!strict && !checked_pageblock) {
			/*
			 * We need to check suitability of pageblock only once
			 * and this isolate_freepages_block() is called with
			 * pageblock range, so just check once is sufficient.
			 */
			checked_pageblock = true;
			if (!suitable_migration_target(page))
				break;
		}

		/* Recheck this is a buddy page under lock */
		if (!PageBuddy(page))
			goto isolate_fail;

		/* Found a free page, break it into order-0 pages */
		isolated = split_free_page(page);
		total_isolated += isolated;
		for (i = 0; i < isolated; i++) {
			list_add(&page->lru, freelist);
			page++;
		}

		/* If a page was split, advance to the end of it */
		if (isolated) {
			blockpfn += isolated - 1;
			cursor += isolated - 1;
			continue;
		}

isolate_fail:
		if (strict)
			break;
		else
			continue;

	}

	trace_mm_compaction_isolate_freepages(nr_scanned, total_isolated);

	/*
	 * If strict isolation is requested by CMA then check that all the
	 * pages requested were isolated. If there were any failures, 0 is
	 * returned and CMA will fail.
	 */
	if (strict && blockpfn < end_pfn)
		total_isolated = 0;

	if (locked)
		spin_unlock_irqrestore(&cc->zone->lock, flags);

	/* Update the pageblock-skip if the whole pageblock was scanned */
	if (blockpfn == end_pfn)
		update_pageblock_skip(cc, valid_page, total_isolated, true,
				      false);

	count_compact_events(COMPACTFREE_SCANNED, nr_scanned);
	if (total_isolated)
		count_compact_events(COMPACTISOLATED, total_isolated);
	return total_isolated;
}

/**
 * isolate_freepages_range() - isolate free pages.
 * @start_pfn: The first PFN to start isolating.
 * @end_pfn:   The one-past-last PFN.
 *
 * Non-free pages, invalid PFNs, or zone boundaries within the
 * [start_pfn, end_pfn) range are considered errors, cause function to
 * undo its actions and return zero.
 *
 * Otherwise, function returns one-past-the-last PFN of isolated page
 * (which may be greater then end_pfn if end fell in a middle of
 * a free page).
 */
unsigned long
isolate_freepages_range(struct compact_control *cc,
			unsigned long start_pfn, unsigned long end_pfn)
{
	unsigned long isolated, pfn, block_end_pfn;
	LIST_HEAD(freelist);

	for (pfn = start_pfn; pfn < end_pfn; pfn += isolated) {
		if (!pfn_valid(pfn) || cc->zone != page_zone(pfn_to_page(pfn)))
			break;

		/*
		 * On subsequent iterations ALIGN() is actually not needed,
		 * but we keep it that we not to complicate the code.
		 */
		block_end_pfn = ALIGN(pfn + 1, pageblock_nr_pages);
		block_end_pfn = min(block_end_pfn, end_pfn);

		isolated = isolate_freepages_block(cc, pfn, block_end_pfn,
						   &freelist, true);

		/*
		 * In strict mode, isolate_freepages_block() returns 0 if
		 * there are any holes in the block (ie. invalid PFNs or
		 * non-free pages).
		 */
		if (!isolated)
			break;

		/*
		 * If we managed to isolate pages, it is always (1 << n) *
		 * pageblock_nr_pages for some non-negative n.  (Max order
		 * page may span two pageblocks).
		 */
	}

	/* split_free_page does not map the pages */
	map_pages(&freelist);

	if (pfn < end_pfn) {
		/* Loop terminated early, cleanup. */
		release_freepages(&freelist);
		return 0;
	}

	/* We don't use freelists for anything. */
	return pfn;
}

/* Update the number of anon and file isolated pages in the zone */
static void acct_isolated(struct zone *zone, bool locked, struct compact_control *cc)
{
	struct page *page;
	unsigned int count[2] = { 0, };

	list_for_each_entry(page, &cc->migratepages, lru)
		count[!!page_is_file_cache(page)]++;

	/* If locked we can use the interrupt unsafe versions */
	if (locked) {
		__mod_zone_page_state(zone, NR_ISOLATED_ANON, count[0]);
		__mod_zone_page_state(zone, NR_ISOLATED_FILE, count[1]);
	} else {
		mod_zone_page_state(zone, NR_ISOLATED_ANON, count[0]);
		mod_zone_page_state(zone, NR_ISOLATED_FILE, count[1]);
	}
}

/* Similar to reclaim, but different enough that they don't share logic */
static bool too_many_isolated(struct zone *zone)
{
	unsigned long active, inactive, isolated;

	inactive = zone_page_state(zone, NR_INACTIVE_FILE) +
					zone_page_state(zone, NR_INACTIVE_ANON);
	active = zone_page_state(zone, NR_ACTIVE_FILE) +
					zone_page_state(zone, NR_ACTIVE_ANON);
	isolated = zone_page_state(zone, NR_ISOLATED_FILE) +
					zone_page_state(zone, NR_ISOLATED_ANON);

	return isolated > (inactive + active) / 2;
}

/**
 * isolate_migratepages_range() - isolate all migrate-able pages in range.
 * @zone:	Zone pages are in.
 * @cc:		Compaction control structure.
 * @low_pfn:	The first PFN of the range.
 * @end_pfn:	The one-past-the-last PFN of the range.
 * @unevictable: true if it allows to isolate unevictable pages
 *
 * Isolate all pages that can be migrated from the range specified by
 * [low_pfn, end_pfn).  Returns zero if there is a fatal signal
 * pending), otherwise PFN of the first page that was not scanned
 * (which may be both less, equal to or more then end_pfn).
 *
 * Assumes that cc->migratepages is empty and cc->nr_migratepages is
 * zero.
 *
 * Apart from cc->migratepages and cc->nr_migratetypes this function
 * does not modify any cc's fields, in particular it does not modify
 * (or read for that matter) cc->migrate_pfn.
 */
unsigned long
isolate_migratepages_range(struct zone *zone, struct compact_control *cc,
		unsigned long low_pfn, unsigned long end_pfn, bool unevictable)
{
	unsigned long last_pageblock_nr = 0, pageblock_nr;
	unsigned long nr_scanned = 0, nr_isolated = 0;
	struct list_head *migratelist = &cc->migratepages;
	struct lruvec *lruvec;
	unsigned long flags;
	bool locked = false;
	struct page *page = NULL, *valid_page = NULL;
	bool set_unsuitable = true;
	const isolate_mode_t mode = (cc->mode == MIGRATE_ASYNC ?
					ISOLATE_ASYNC_MIGRATE : 0) |
				    (unevictable ? ISOLATE_UNEVICTABLE : 0);

	/*
	 * Ensure that there are not too many pages isolated from the LRU
	 * list by either parallel reclaimers or compaction. If there are,
	 * delay for some time until fewer pages are isolated
	 */
	while (unlikely(too_many_isolated(zone))) {
		/* async migration should just abort */
		if (cc->mode == MIGRATE_ASYNC)
			return 0;

		congestion_wait(BLK_RW_ASYNC, HZ/10);

		if (fatal_signal_pending(current))
			return 0;
	}

	if (compact_should_abort(cc))
		return 0;

	/* Time to isolate some pages for migration */
	for (; low_pfn < end_pfn; low_pfn++) {
		/* give a chance to irqs before checking need_resched() */
		if (locked && !(low_pfn % SWAP_CLUSTER_MAX)) {
			if (should_release_lock(&zone->lru_lock)) {
				spin_unlock_irqrestore(&zone->lru_lock, flags);
				locked = false;
			}
		}

		/*
		 * migrate_pfn does not necessarily start aligned to a
		 * pageblock. Ensure that pfn_valid is called when moving
		 * into a new MAX_ORDER_NR_PAGES range in case of large
		 * memory holes within the zone
		 */
		if ((low_pfn & (MAX_ORDER_NR_PAGES - 1)) == 0) {
			if (!pfn_valid(low_pfn)) {
				low_pfn += MAX_ORDER_NR_PAGES - 1;
				continue;
			}
		}

		if (!pfn_valid_within(low_pfn))
			continue;
		nr_scanned++;

		/*
		 * Get the page and ensure the page is within the same zone.
		 * See the comment in isolate_freepages about overlapping
		 * nodes. It is deliberate that the new zone lock is not taken
		 * as memory compaction should not move pages between nodes.
		 */
		page = pfn_to_page(low_pfn);
		if (page_zone(page) != zone)
			continue;

		if (!valid_page)
			valid_page = page;

		/* If isolation recently failed, do not retry */
		pageblock_nr = low_pfn >> pageblock_order;
		if (last_pageblock_nr != pageblock_nr) {
			int mt;

			last_pageblock_nr = pageblock_nr;
			if (!isolation_suitable(cc, page))
				goto next_pageblock;

			/*
			 * For async migration, also only scan in MOVABLE
			 * blocks. Async migration is optimistic to see if
			 * the minimum amount of work satisfies the allocation
			 */
			mt = get_pageblock_migratetype(page);
			if (cc->mode == MIGRATE_ASYNC &&
			    !migrate_async_suitable(mt)) {
				set_unsuitable = false;
				goto next_pageblock;
			}
		}

		/*
		 * Skip if free. page_order cannot be used without zone->lock
		 * as nothing prevents parallel allocations or buddy merging.
		 */
		if (PageBuddy(page))
			continue;

		/*
		 * Check may be lockless but that's ok as we recheck later.
		 * It's possible to migrate LRU pages and balloon pages
		 * Skip any other type of page
		 */
		if (!PageLRU(page)) {
			if (unlikely(balloon_page_movable(page))) {
				if (locked && balloon_page_isolate(page)) {
					/* Successfully isolated */
					goto isolate_success;
				}
			}
			continue;
		}

		/*
		 * PageLRU is set. lru_lock normally excludes isolation
		 * splitting and collapsing (collapsing has already happened
		 * if PageLRU is set) but the lock is not necessarily taken
		 * here and it is wasteful to take it just to check transhuge.
		 * Check TransHuge without lock and skip the whole pageblock if
		 * it's either a transhuge or hugetlbfs page, as calling
		 * compound_order() without preventing THP from splitting the
		 * page underneath us may return surprising results.
		 */
		if (PageTransHuge(page)) {
			if (!locked)
				goto next_pageblock;
			low_pfn += (1 << compound_order(page)) - 1;
			continue;
		}

		/*
		 * Migration will fail if an anonymous page is pinned in memory,
		 * so avoid taking lru_lock and isolating it unnecessarily in an
		 * admittedly racy check.
		 */
		if (!page_mapping(page) &&
		    page_count(page) > page_mapcount(page))
			continue;

		/* Check if it is ok to still hold the lock */
		locked = compact_checklock_irqsave(&zone->lru_lock, &flags,
								locked, cc);
		if (!locked || fatal_signal_pending(current))
			break;

		/* Recheck PageLRU and PageTransHuge under lock */
		if (!PageLRU(page))
			continue;
		if (PageTransHuge(page)) {
			low_pfn += (1 << compound_order(page)) - 1;
			continue;
		}

		lruvec = mem_cgroup_page_lruvec(page, zone);

		/* Try isolate the page */
		if (__isolate_lru_page(page, mode) != 0)
			continue;

		VM_BUG_ON_PAGE(PageTransCompound(page), page);

		/* Successfully isolated */
		del_page_from_lru_list(page, lruvec, page_lru(page));

isolate_success:
		cc->finished_update_migrate = true;
		list_add(&page->lru, migratelist);
		cc->nr_migratepages++;
		nr_isolated++;

		/* Avoid isolating too much */
		if (cc->nr_migratepages == COMPACT_CLUSTER_MAX) {
			++low_pfn;
			break;
		}

		continue;

next_pageblock:
		low_pfn = ALIGN(low_pfn + 1, pageblock_nr_pages) - 1;
	}

	acct_isolated(zone, locked, cc);

	if (locked)
		spin_unlock_irqrestore(&zone->lru_lock, flags);

	/*
	 * Update the pageblock-skip information and cached scanner pfn,
	 * if the whole pageblock was scanned without isolating any page.
	 */
	if (low_pfn == end_pfn)
		update_pageblock_skip(cc, valid_page, nr_isolated,
				      set_unsuitable, true);

	trace_mm_compaction_isolate_migratepages(nr_scanned, nr_isolated);

	count_compact_events(COMPACTMIGRATE_SCANNED, nr_scanned);
	if (nr_isolated)
		count_compact_events(COMPACTISOLATED, nr_isolated);

	return low_pfn;
}

#endif /* CONFIG_COMPACTION || CONFIG_CMA */
#ifdef CONFIG_COMPACTION
/*
 * Based on information in the current compact_control, find blocks
 * suitable for isolating free pages from and then isolate them.
 */
static void isolate_freepages(struct zone *zone,
				struct compact_control *cc)
{
	struct page *page;
<<<<<<< HEAD
	unsigned long high_pfn, low_pfn, pfn, z_end_pfn;
=======
	unsigned long block_start_pfn;	/* start of current pageblock */
	unsigned long block_end_pfn;	/* end of current pageblock */
	unsigned long low_pfn;	     /* lowest pfn scanner is able to scan */
>>>>>>> 1a5700bc
	int nr_freepages = cc->nr_freepages;
	struct list_head *freelist = &cc->freepages;

	/*
	 * Initialise the free scanner. The starting point is where we last
	 * successfully isolated from, zone-cached value, or the end of the
	 * zone when isolating for the first time. We need this aligned to
<<<<<<< HEAD
	 * the pageblock boundary, because we do pfn -= pageblock_nr_pages
	 * in the for loop.
	 * The low boundary is the end of the pageblock the migration scanner
	 * is using.
	 */
	pfn = cc->free_pfn & ~(pageblock_nr_pages-1);
=======
	 * the pageblock boundary, because we do
	 * block_start_pfn -= pageblock_nr_pages in the for loop.
	 * For ending point, take care when isolating in last pageblock of a
	 * a zone which ends in the middle of a pageblock.
	 * The low boundary is the end of the pageblock the migration scanner
	 * is using.
	 */
	block_start_pfn = cc->free_pfn & ~(pageblock_nr_pages-1);
	block_end_pfn = min(block_start_pfn + pageblock_nr_pages,
						zone_end_pfn(zone));
>>>>>>> 1a5700bc
	low_pfn = ALIGN(cc->migrate_pfn + 1, pageblock_nr_pages);

	/*
	 * Isolate free pages until enough are available to migrate the
	 * pages on cc->migratepages. We stop searching if the migrate
	 * and free page scanners meet or enough free pages are isolated.
	 */
	for (; block_start_pfn >= low_pfn && cc->nr_migratepages > nr_freepages;
				block_end_pfn = block_start_pfn,
				block_start_pfn -= pageblock_nr_pages) {
		unsigned long isolated;
		unsigned long end_pfn;

		/*
		 * This can iterate a massively long zone without finding any
		 * suitable migration targets, so periodically check if we need
		 * to schedule, or even abort async compaction.
		 */
		if (!(block_start_pfn % (SWAP_CLUSTER_MAX * pageblock_nr_pages))
						&& compact_should_abort(cc))
			break;

		if (!pfn_valid(block_start_pfn))
			continue;

		/*
		 * Check for overlapping nodes/zones. It's possible on some
		 * configurations to have a setup like
		 * node0 node1 node0
		 * i.e. it's possible that all pages within a zones range of
		 * pages do not belong to a single zone.
		 */
		page = pfn_to_page(block_start_pfn);
		if (page_zone(page) != zone)
			continue;

		/* Check the block is suitable for migration */
		if (!suitable_migration_target(page))
			continue;

		/* If isolation recently failed, do not retry */
		if (!isolation_suitable(cc, page))
			continue;

		/* Found a block suitable for isolating free pages from */
		cc->free_pfn = block_start_pfn;
		isolated = isolate_freepages_block(cc, block_start_pfn,
					block_end_pfn, freelist, false);
		nr_freepages += isolated;

		/*
<<<<<<< HEAD
		 * Take care when isolating in last pageblock of a zone which
		 * ends in the middle of a pageblock.
		 */
		end_pfn = min(pfn + pageblock_nr_pages, z_end_pfn);
		isolated = isolate_freepages_block(cc, pfn, end_pfn,
						   freelist, false);
		nr_freepages += isolated;
=======
		 * Set a flag that we successfully isolated in this pageblock.
		 * In the next loop iteration, zone->compact_cached_free_pfn
		 * will not be updated and thus it will effectively contain the
		 * highest pageblock we isolated pages from.
		 */
		if (isolated)
			cc->finished_update_free = true;
>>>>>>> 1a5700bc

		/*
		 * isolate_freepages_block() might have aborted due to async
		 * compaction being contended
		 */
		if (cc->contended)
			break;
	}

	/* split_free_page does not map the pages */
	map_pages(freelist);

	/*
	 * If we crossed the migrate scanner, we want to keep it that way
	 * so that compact_finished() may detect this
	 */
	if (block_start_pfn < low_pfn)
		cc->free_pfn = cc->migrate_pfn;

	cc->nr_freepages = nr_freepages;
}

/*
 * This is a migrate-callback that "allocates" freepages by taking pages
 * from the isolated freelists in the block we are migrating to.
 */
static struct page *compaction_alloc(struct page *migratepage,
					unsigned long data,
					int **result)
{
	struct compact_control *cc = (struct compact_control *)data;
	struct page *freepage;

	/*
	 * Isolate free pages if necessary, and if we are not aborting due to
	 * contention.
	 */
	if (list_empty(&cc->freepages)) {
		if (!cc->contended)
			isolate_freepages(cc->zone, cc);

		if (list_empty(&cc->freepages))
			return NULL;
	}

	freepage = list_entry(cc->freepages.next, struct page, lru);
	list_del(&freepage->lru);
	cc->nr_freepages--;

	return freepage;
}

/*
 * This is a migrate-callback that "frees" freepages back to the isolated
 * freelist.  All pages on the freelist are from the same zone, so there is no
 * special handling needed for NUMA.
 */
static void compaction_free(struct page *page, unsigned long data)
{
	struct compact_control *cc = (struct compact_control *)data;

	list_add(&page->lru, &cc->freepages);
	cc->nr_freepages++;
}

/* possible outcome of isolate_migratepages */
typedef enum {
	ISOLATE_ABORT,		/* Abort compaction now */
	ISOLATE_NONE,		/* No pages isolated, continue scanning */
	ISOLATE_SUCCESS,	/* Pages isolated, migrate */
} isolate_migrate_t;

/*
 * Isolate all pages that can be migrated from the block pointed to by
 * the migrate scanner within compact_control.
 */
static isolate_migrate_t isolate_migratepages(struct zone *zone,
					struct compact_control *cc)
{
	unsigned long low_pfn, end_pfn;

	/* Do not scan outside zone boundaries */
	low_pfn = max(cc->migrate_pfn, zone->zone_start_pfn);

	/* Only scan within a pageblock boundary */
	end_pfn = ALIGN(low_pfn + 1, pageblock_nr_pages);

	/* Do not cross the free scanner or scan within a memory hole */
	if (end_pfn > cc->free_pfn || !pfn_valid(low_pfn)) {
		cc->migrate_pfn = end_pfn;
		return ISOLATE_NONE;
	}

	/* Perform the isolation */
	low_pfn = isolate_migratepages_range(zone, cc, low_pfn, end_pfn, false);
	if (!low_pfn || cc->contended)
		return ISOLATE_ABORT;

	cc->migrate_pfn = low_pfn;

	return ISOLATE_SUCCESS;
}

static int compact_finished(struct zone *zone,
			    struct compact_control *cc)
{
	unsigned int order;
	unsigned long watermark;

	if (cc->contended || fatal_signal_pending(current))
		return COMPACT_PARTIAL;

	/* Compaction run completes if the migrate and free scanner meet */
	if (cc->free_pfn <= cc->migrate_pfn) {
		/* Let the next compaction start anew. */
		zone->compact_cached_migrate_pfn[0] = zone->zone_start_pfn;
		zone->compact_cached_migrate_pfn[1] = zone->zone_start_pfn;
		zone->compact_cached_free_pfn = zone_end_pfn(zone);

		/*
		 * Mark that the PG_migrate_skip information should be cleared
		 * by kswapd when it goes to sleep. kswapd does not set the
		 * flag itself as the decision to be clear should be directly
		 * based on an allocation request.
		 */
		if (!current_is_kswapd())
			zone->compact_blockskip_flush = true;

		return COMPACT_COMPLETE;
	}

	/*
	 * order == -1 is expected when compacting via
	 * /proc/sys/vm/compact_memory
	 */
	if (cc->order == -1)
		return COMPACT_CONTINUE;

	/* Compaction run is not finished if the watermark is not met */
	watermark = low_wmark_pages(zone);
	watermark += (1 << cc->order);

	if (!zone_watermark_ok(zone, cc->order, watermark, 0, 0))
		return COMPACT_CONTINUE;

	/* Direct compactor: Is a suitable page free? */
	for (order = cc->order; order < MAX_ORDER; order++) {
		struct free_area *area = &zone->free_area[order];

		/* Job done if page is free of the right migratetype */
		if (!list_empty(&area->free_list[cc->migratetype]))
			return COMPACT_PARTIAL;

		/* Job done if allocation would set block type */
		if (cc->order >= pageblock_order && area->nr_free)
			return COMPACT_PARTIAL;
	}

	return COMPACT_CONTINUE;
}

/*
 * compaction_suitable: Is this suitable to run compaction on this zone now?
 * Returns
 *   COMPACT_SKIPPED  - If there are too few free pages for compaction
 *   COMPACT_PARTIAL  - If the allocation would succeed without compaction
 *   COMPACT_CONTINUE - If compaction should run now
 */
unsigned long compaction_suitable(struct zone *zone, int order)
{
	int fragindex;
	unsigned long watermark;

	/*
	 * order == -1 is expected when compacting via
	 * /proc/sys/vm/compact_memory
	 */
	if (order == -1)
		return COMPACT_CONTINUE;

	/*
	 * Watermarks for order-0 must be met for compaction. Note the 2UL.
	 * This is because during migration, copies of pages need to be
	 * allocated and for a short time, the footprint is higher
	 */
	watermark = low_wmark_pages(zone) + (2UL << order);
	if (!zone_watermark_ok(zone, 0, watermark, 0, 0))
		return COMPACT_SKIPPED;

	/*
	 * fragmentation index determines if allocation failures are due to
	 * low memory or external fragmentation
	 *
	 * index of -1000 implies allocations might succeed depending on
	 * watermarks
	 * index towards 0 implies failure is due to lack of memory
	 * index towards 1000 implies failure is due to fragmentation
	 *
	 * Only compact if a failure would be due to fragmentation.
	 */
	fragindex = fragmentation_index(zone, order);
	if (fragindex >= 0 && fragindex <= sysctl_extfrag_threshold)
		return COMPACT_SKIPPED;

	if (fragindex == -1000 && zone_watermark_ok(zone, order, watermark,
	    0, 0))
		return COMPACT_PARTIAL;

	return COMPACT_CONTINUE;
}

static int compact_zone(struct zone *zone, struct compact_control *cc)
{
	int ret;
	unsigned long start_pfn = zone->zone_start_pfn;
	unsigned long end_pfn = zone_end_pfn(zone);
	const bool sync = cc->mode != MIGRATE_ASYNC;

	ret = compaction_suitable(zone, cc->order);
	switch (ret) {
	case COMPACT_PARTIAL:
	case COMPACT_SKIPPED:
		/* Compaction is likely to fail */
		return ret;
	case COMPACT_CONTINUE:
		/* Fall through to compaction */
		;
	}

	/*
	 * Clear pageblock skip if there were failures recently and compaction
	 * is about to be retried after being deferred. kswapd does not do
	 * this reset as it'll reset the cached information when going to sleep.
	 */
	if (compaction_restarting(zone, cc->order) && !current_is_kswapd())
		__reset_isolation_suitable(zone);

	/*
	 * Setup to move all movable pages to the end of the zone. Used cached
	 * information on where the scanners should start but check that it
	 * is initialised by ensuring the values are within zone boundaries.
	 */
	cc->migrate_pfn = zone->compact_cached_migrate_pfn[sync];
	cc->free_pfn = zone->compact_cached_free_pfn;
	if (cc->free_pfn < start_pfn || cc->free_pfn > end_pfn) {
		cc->free_pfn = end_pfn & ~(pageblock_nr_pages-1);
		zone->compact_cached_free_pfn = cc->free_pfn;
	}
	if (cc->migrate_pfn < start_pfn || cc->migrate_pfn > end_pfn) {
		cc->migrate_pfn = start_pfn;
		zone->compact_cached_migrate_pfn[0] = cc->migrate_pfn;
		zone->compact_cached_migrate_pfn[1] = cc->migrate_pfn;
	}

	trace_mm_compaction_begin(start_pfn, cc->migrate_pfn, cc->free_pfn, end_pfn);

	migrate_prep_local();

	while ((ret = compact_finished(zone, cc)) == COMPACT_CONTINUE) {
		int err;

		switch (isolate_migratepages(zone, cc)) {
		case ISOLATE_ABORT:
			ret = COMPACT_PARTIAL;
			putback_movable_pages(&cc->migratepages);
			cc->nr_migratepages = 0;
			goto out;
		case ISOLATE_NONE:
			continue;
		case ISOLATE_SUCCESS:
			;
		}

		if (!cc->nr_migratepages)
			continue;

		err = migrate_pages(&cc->migratepages, compaction_alloc,
				compaction_free, (unsigned long)cc, cc->mode,
				MR_COMPACTION);

		trace_mm_compaction_migratepages(cc->nr_migratepages, err,
							&cc->migratepages);

		/* All pages were either migrated or will be released */
		cc->nr_migratepages = 0;
		if (err) {
			putback_movable_pages(&cc->migratepages);
			/*
			 * migrate_pages() may return -ENOMEM when scanners meet
			 * and we want compact_finished() to detect it
			 */
			if (err == -ENOMEM && cc->free_pfn > cc->migrate_pfn) {
				ret = COMPACT_PARTIAL;
				goto out;
			}
		}
	}

out:
	/* Release free pages and check accounting */
	cc->nr_freepages -= release_freepages(&cc->freepages);
	VM_BUG_ON(cc->nr_freepages != 0);

	trace_mm_compaction_end(ret);

	return ret;
}

static unsigned long compact_zone_order(struct zone *zone, int order,
		gfp_t gfp_mask, enum migrate_mode mode, bool *contended)
{
	unsigned long ret;
	struct compact_control cc = {
		.nr_freepages = 0,
		.nr_migratepages = 0,
		.order = order,
		.migratetype = allocflags_to_migratetype(gfp_mask),
		.zone = zone,
		.mode = mode,
	};
	INIT_LIST_HEAD(&cc.freepages);
	INIT_LIST_HEAD(&cc.migratepages);

	ret = compact_zone(zone, &cc);

	VM_BUG_ON(!list_empty(&cc.freepages));
	VM_BUG_ON(!list_empty(&cc.migratepages));

	*contended = cc.contended;
	return ret;
}

int sysctl_extfrag_threshold = 500;

/**
 * try_to_compact_pages - Direct compact to satisfy a high-order allocation
 * @zonelist: The zonelist used for the current allocation
 * @order: The order of the current allocation
 * @gfp_mask: The GFP mask of the current allocation
 * @nodemask: The allowed nodes to allocate from
 * @mode: The migration mode for async, sync light, or sync migration
 * @contended: Return value that is true if compaction was aborted due to lock contention
 * @page: Optionally capture a free page of the requested order during compaction
 *
 * This is the main entry point for direct page compaction.
 */
unsigned long try_to_compact_pages(struct zonelist *zonelist,
			int order, gfp_t gfp_mask, nodemask_t *nodemask,
			enum migrate_mode mode, bool *contended)
{
	enum zone_type high_zoneidx = gfp_zone(gfp_mask);
	int may_enter_fs = gfp_mask & __GFP_FS;
	int may_perform_io = gfp_mask & __GFP_IO;
	struct zoneref *z;
	struct zone *zone;
	int rc = COMPACT_SKIPPED;
	int alloc_flags = 0;

	/* Check if the GFP flags allow compaction */
	if (!order || !may_enter_fs || !may_perform_io)
		return rc;

	count_compact_event(COMPACTSTALL);

#ifdef CONFIG_CMA
	if (allocflags_to_migratetype(gfp_mask) == MIGRATE_MOVABLE)
		alloc_flags |= ALLOC_CMA;
#endif
	/* Compact each zone in the list */
	for_each_zone_zonelist_nodemask(zone, z, zonelist, high_zoneidx,
								nodemask) {
		int status;

		status = compact_zone_order(zone, order, gfp_mask, mode,
						contended);
		rc = max(status, rc);

		/* If a normal allocation would succeed, stop compacting */
		if (zone_watermark_ok(zone, order, low_wmark_pages(zone), 0,
				      alloc_flags))
			break;
	}

	return rc;
}


/* Compact all zones within a node */
static void __compact_pgdat(pg_data_t *pgdat, struct compact_control *cc)
{
	int zoneid;
	struct zone *zone;

	for (zoneid = 0; zoneid < MAX_NR_ZONES; zoneid++) {

		zone = &pgdat->node_zones[zoneid];
		if (!populated_zone(zone))
			continue;

		cc->nr_freepages = 0;
		cc->nr_migratepages = 0;
		cc->zone = zone;
		INIT_LIST_HEAD(&cc->freepages);
		INIT_LIST_HEAD(&cc->migratepages);

		if (cc->order == -1 || !compaction_deferred(zone, cc->order))
			compact_zone(zone, cc);

		if (cc->order > 0) {
			if (zone_watermark_ok(zone, cc->order,
						low_wmark_pages(zone), 0, 0))
				compaction_defer_reset(zone, cc->order, false);
		}

		VM_BUG_ON(!list_empty(&cc->freepages));
		VM_BUG_ON(!list_empty(&cc->migratepages));
	}
}

void compact_pgdat(pg_data_t *pgdat, int order)
{
	struct compact_control cc = {
		.order = order,
		.mode = MIGRATE_ASYNC,
	};

	if (!order)
		return;

	__compact_pgdat(pgdat, &cc);
}

static void compact_node(int nid)
{
	struct compact_control cc = {
		.order = -1,
		.mode = MIGRATE_SYNC,
		.ignore_skip_hint = true,
	};

	__compact_pgdat(NODE_DATA(nid), &cc);
}

/* Compact all nodes in the system */
static void compact_nodes(void)
{
	int nid;

	/* Flush pending updates to the LRU lists */
	lru_add_drain_all();

	for_each_online_node(nid)
		compact_node(nid);
}

/* The written value is actually unused, all memory is compacted */
int sysctl_compact_memory;

/* This is the entry point for compacting all nodes via /proc/sys/vm */
int sysctl_compaction_handler(struct ctl_table *table, int write,
			void __user *buffer, size_t *length, loff_t *ppos)
{
	if (write)
		compact_nodes();

	return 0;
}

int sysctl_extfrag_handler(struct ctl_table *table, int write,
			void __user *buffer, size_t *length, loff_t *ppos)
{
	proc_dointvec_minmax(table, write, buffer, length, ppos);

	return 0;
}

#if defined(CONFIG_SYSFS) && defined(CONFIG_NUMA)
static ssize_t sysfs_compact_node(struct device *dev,
			struct device_attribute *attr,
			const char *buf, size_t count)
{
	int nid = dev->id;

	if (nid >= 0 && nid < nr_node_ids && node_online(nid)) {
		/* Flush pending updates to the LRU lists */
		lru_add_drain_all();

		compact_node(nid);
	}

	return count;
}
static DEVICE_ATTR(compact, S_IWUSR, NULL, sysfs_compact_node);

int compaction_register_node(struct node *node)
{
	return device_create_file(&node->dev, &dev_attr_compact);
}

void compaction_unregister_node(struct node *node)
{
	return device_remove_file(&node->dev, &dev_attr_compact);
}
#endif /* CONFIG_SYSFS && CONFIG_NUMA */

#endif /* CONFIG_COMPACTION */<|MERGE_RESOLUTION|>--- conflicted
+++ resolved
@@ -706,13 +706,9 @@
 				struct compact_control *cc)
 {
 	struct page *page;
-<<<<<<< HEAD
-	unsigned long high_pfn, low_pfn, pfn, z_end_pfn;
-=======
 	unsigned long block_start_pfn;	/* start of current pageblock */
 	unsigned long block_end_pfn;	/* end of current pageblock */
 	unsigned long low_pfn;	     /* lowest pfn scanner is able to scan */
->>>>>>> 1a5700bc
 	int nr_freepages = cc->nr_freepages;
 	struct list_head *freelist = &cc->freepages;
 
@@ -720,14 +716,6 @@
 	 * Initialise the free scanner. The starting point is where we last
 	 * successfully isolated from, zone-cached value, or the end of the
 	 * zone when isolating for the first time. We need this aligned to
-<<<<<<< HEAD
-	 * the pageblock boundary, because we do pfn -= pageblock_nr_pages
-	 * in the for loop.
-	 * The low boundary is the end of the pageblock the migration scanner
-	 * is using.
-	 */
-	pfn = cc->free_pfn & ~(pageblock_nr_pages-1);
-=======
 	 * the pageblock boundary, because we do
 	 * block_start_pfn -= pageblock_nr_pages in the for loop.
 	 * For ending point, take care when isolating in last pageblock of a
@@ -738,7 +726,6 @@
 	block_start_pfn = cc->free_pfn & ~(pageblock_nr_pages-1);
 	block_end_pfn = min(block_start_pfn + pageblock_nr_pages,
 						zone_end_pfn(zone));
->>>>>>> 1a5700bc
 	low_pfn = ALIGN(cc->migrate_pfn + 1, pageblock_nr_pages);
 
 	/*
@@ -750,7 +737,6 @@
 				block_end_pfn = block_start_pfn,
 				block_start_pfn -= pageblock_nr_pages) {
 		unsigned long isolated;
-		unsigned long end_pfn;
 
 		/*
 		 * This can iterate a massively long zone without finding any
@@ -790,15 +776,6 @@
 		nr_freepages += isolated;
 
 		/*
-<<<<<<< HEAD
-		 * Take care when isolating in last pageblock of a zone which
-		 * ends in the middle of a pageblock.
-		 */
-		end_pfn = min(pfn + pageblock_nr_pages, z_end_pfn);
-		isolated = isolate_freepages_block(cc, pfn, end_pfn,
-						   freelist, false);
-		nr_freepages += isolated;
-=======
 		 * Set a flag that we successfully isolated in this pageblock.
 		 * In the next loop iteration, zone->compact_cached_free_pfn
 		 * will not be updated and thus it will effectively contain the
@@ -806,7 +783,6 @@
 		 */
 		if (isolated)
 			cc->finished_update_free = true;
->>>>>>> 1a5700bc
 
 		/*
 		 * isolate_freepages_block() might have aborted due to async
