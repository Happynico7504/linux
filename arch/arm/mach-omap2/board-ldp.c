--- conflicted
+++ resolved
@@ -213,7 +213,6 @@
 	.name			= "nec_nl2432dr22-11b",
 	.platform_enable	= ldp_panel_enable_lcd,
 	.platform_disable	= ldp_panel_disable_lcd,
-<<<<<<< HEAD
 };
 
 static struct omap_dss_device ldp_lcd_device = {
@@ -224,18 +223,6 @@
 	.data			= &ldp_panel_data,
 };
 
-=======
-};
-
-static struct omap_dss_device ldp_lcd_device = {
-	.name			= "lcd",
-	.driver_name		= "generic_dpi_panel",
-	.type			= OMAP_DISPLAY_TYPE_DPI,
-	.phy.dpi.data_lines	= 18,
-	.data			= &ldp_panel_data,
-};
-
->>>>>>> 3e965b17
 static struct omap_dss_device *ldp_dss_devices[] = {
 	&ldp_lcd_device,
 };
@@ -262,33 +249,6 @@
 	}
 
 	omap_display_init(&ldp_dss_data);
-}
-
-<<<<<<< HEAD
-static void __init omap_ldp_init_early(void)
-=======
-static int ldp_twl_gpio_setup(struct device *dev, unsigned gpio, unsigned ngpio)
->>>>>>> 3e965b17
-{
-	int r;
-
-	struct gpio gpios[] = {
-		{gpio + 7 , GPIOF_OUT_INIT_LOW, "LCD ENABLE"},
-		{gpio + 15, GPIOF_OUT_INIT_LOW, "LCD BACKLIGHT"},
-	};
-
-	r = gpio_request_array(gpios, ARRAY_SIZE(gpios));
-	if (r) {
-		pr_err("Cannot request LCD GPIOs, error %d\n", r);
-		ldp_backlight_gpio = -EINVAL;
-		ldp_lcd_enable_gpio = -EINVAL;
-		return r;
-	}
-
-	ldp_backlight_gpio = gpio + 15;
-	ldp_lcd_enable_gpio = gpio + 7;
-
-	return 0;
 }
 
 static int ldp_twl_gpio_setup(struct device *dev, unsigned gpio, unsigned ngpio)
