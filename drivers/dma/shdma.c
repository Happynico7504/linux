--- conflicted
+++ resolved
@@ -907,18 +907,11 @@
 {
 	struct sh_dmae_device *shdev = data;
 
-<<<<<<< HEAD
-	if (dmaor_read(shdev) & DMAOR_AE)
-		return IRQ_RETVAL(sh_dmae_reset(data));
-	else
-		return IRQ_NONE;
-=======
 	if (!(dmaor_read(shdev) & DMAOR_AE))
 		return IRQ_NONE;
 
 	sh_dmae_reset(data);
 	return IRQ_HANDLED;
->>>>>>> d762f438
 }
 
 static void dmae_do_tasklet(unsigned long data)
