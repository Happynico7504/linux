// SPDX-License-Identifier: GPL-2.0-only
#define pr_fmt(fmt) "IPsec: " fmt

#include <crypto/aead.h>
#include <crypto/authenc.h>
#include <linux/err.h>
#include <linux/module.h>
#include <net/ip.h>
#include <net/xfrm.h>
#include <net/esp.h>
#include <linux/scatterlist.h>
#include <linux/kernel.h>
#include <linux/pfkeyv2.h>
#include <linux/rtnetlink.h>
#include <linux/slab.h>
#include <linux/spinlock.h>
#include <linux/in6.h>
#include <net/icmp.h>
#include <net/protocol.h>
#include <net/udp.h>
#include <net/tcp.h>
#include <net/espintcp.h>

#include <linux/highmem.h>

struct esp_skb_cb {
	struct xfrm_skb_cb xfrm;
	void *tmp;
};

struct esp_output_extra {
	__be32 seqhi;
	u32 esphoff;
};

#define ESP_SKB_CB(__skb) ((struct esp_skb_cb *)&((__skb)->cb[0]))

/*
 * Allocate an AEAD request structure with extra space for SG and IV.
 *
 * For alignment considerations the IV is placed at the front, followed
 * by the request and finally the SG list.
 *
 * TODO: Use spare space in skb for this where possible.
 */
static void *esp_alloc_tmp(struct crypto_aead *aead, int nfrags, int extralen)
{
	unsigned int len;

	len = extralen;

	len += crypto_aead_ivsize(aead);

	if (len) {
		len += crypto_aead_alignmask(aead) &
		       ~(crypto_tfm_ctx_alignment() - 1);
		len = ALIGN(len, crypto_tfm_ctx_alignment());
	}

	len += sizeof(struct aead_request) + crypto_aead_reqsize(aead);
	len = ALIGN(len, __alignof__(struct scatterlist));

	len += sizeof(struct scatterlist) * nfrags;

	return kmalloc(len, GFP_ATOMIC);
}

static inline void *esp_tmp_extra(void *tmp)
{
	return PTR_ALIGN(tmp, __alignof__(struct esp_output_extra));
}

static inline u8 *esp_tmp_iv(struct crypto_aead *aead, void *tmp, int extralen)
{
	return crypto_aead_ivsize(aead) ?
	       PTR_ALIGN((u8 *)tmp + extralen,
			 crypto_aead_alignmask(aead) + 1) : tmp + extralen;
}

static inline struct aead_request *esp_tmp_req(struct crypto_aead *aead, u8 *iv)
{
	struct aead_request *req;

	req = (void *)PTR_ALIGN(iv + crypto_aead_ivsize(aead),
				crypto_tfm_ctx_alignment());
	aead_request_set_tfm(req, aead);
	return req;
}

static inline struct scatterlist *esp_req_sg(struct crypto_aead *aead,
					     struct aead_request *req)
{
	return (void *)ALIGN((unsigned long)(req + 1) +
			     crypto_aead_reqsize(aead),
			     __alignof__(struct scatterlist));
}

static void esp_ssg_unref(struct xfrm_state *x, void *tmp)
{
	struct esp_output_extra *extra = esp_tmp_extra(tmp);
	struct crypto_aead *aead = x->data;
	int extralen = 0;
	u8 *iv;
	struct aead_request *req;
	struct scatterlist *sg;

	if (x->props.flags & XFRM_STATE_ESN)
		extralen += sizeof(*extra);

	extra = esp_tmp_extra(tmp);
	iv = esp_tmp_iv(aead, tmp, extralen);
	req = esp_tmp_req(aead, iv);

	/* Unref skb_frag_pages in the src scatterlist if necessary.
	 * Skip the first sg which comes from skb->data.
	 */
	if (req->src != req->dst)
		for (sg = sg_next(req->src); sg; sg = sg_next(sg))
			put_page(sg_page(sg));
}

#ifdef CONFIG_INET_ESPINTCP
struct esp_tcp_sk {
	struct sock *sk;
	struct rcu_head rcu;
};

static void esp_free_tcp_sk(struct rcu_head *head)
{
	struct esp_tcp_sk *esk = container_of(head, struct esp_tcp_sk, rcu);

	sock_put(esk->sk);
	kfree(esk);
}

static struct sock *esp_find_tcp_sk(struct xfrm_state *x)
{
	struct xfrm_encap_tmpl *encap = x->encap;
	struct esp_tcp_sk *esk;
	__be16 sport, dport;
	struct sock *nsk;
	struct sock *sk;

	sk = rcu_dereference(x->encap_sk);
	if (sk && sk->sk_state == TCP_ESTABLISHED)
		return sk;

	spin_lock_bh(&x->lock);
	sport = encap->encap_sport;
	dport = encap->encap_dport;
	nsk = rcu_dereference_protected(x->encap_sk,
					lockdep_is_held(&x->lock));
	if (sk && sk == nsk) {
		esk = kmalloc(sizeof(*esk), GFP_ATOMIC);
		if (!esk) {
			spin_unlock_bh(&x->lock);
			return ERR_PTR(-ENOMEM);
		}
		RCU_INIT_POINTER(x->encap_sk, NULL);
		esk->sk = sk;
		call_rcu(&esk->rcu, esp_free_tcp_sk);
	}
	spin_unlock_bh(&x->lock);

	sk = inet_lookup_established(xs_net(x), &tcp_hashinfo, x->id.daddr.a4,
				     dport, x->props.saddr.a4, sport, 0);
	if (!sk)
		return ERR_PTR(-ENOENT);

	if (!tcp_is_ulp_esp(sk)) {
		sock_put(sk);
		return ERR_PTR(-EINVAL);
	}

	spin_lock_bh(&x->lock);
	nsk = rcu_dereference_protected(x->encap_sk,
					lockdep_is_held(&x->lock));
	if (encap->encap_sport != sport ||
	    encap->encap_dport != dport) {
		sock_put(sk);
		sk = nsk ?: ERR_PTR(-EREMCHG);
	} else if (sk == nsk) {
		sock_put(sk);
	} else {
		rcu_assign_pointer(x->encap_sk, sk);
	}
	spin_unlock_bh(&x->lock);

	return sk;
}

static int esp_output_tcp_finish(struct xfrm_state *x, struct sk_buff *skb)
{
	struct sock *sk;
	int err;

	rcu_read_lock();

	sk = esp_find_tcp_sk(x);
	err = PTR_ERR_OR_ZERO(sk);
	if (err)
		goto out;

	bh_lock_sock(sk);
	if (sock_owned_by_user(sk))
		err = espintcp_queue_out(sk, skb);
	else
		err = espintcp_push_skb(sk, skb);
	bh_unlock_sock(sk);

out:
	rcu_read_unlock();
	return err;
}

static int esp_output_tcp_encap_cb(struct net *net, struct sock *sk,
				   struct sk_buff *skb)
{
	struct dst_entry *dst = skb_dst(skb);
	struct xfrm_state *x = dst->xfrm;

	return esp_output_tcp_finish(x, skb);
}

static int esp_output_tail_tcp(struct xfrm_state *x, struct sk_buff *skb)
{
	int err;

	local_bh_disable();
	err = xfrm_trans_queue_net(xs_net(x), skb, esp_output_tcp_encap_cb);
	local_bh_enable();

	/* EINPROGRESS just happens to do the right thing.  It
	 * actually means that the skb has been consumed and
	 * isn't coming back.
	 */
	return err ?: -EINPROGRESS;
}
#else
static int esp_output_tail_tcp(struct xfrm_state *x, struct sk_buff *skb)
{
	kfree_skb(skb);

	return -EOPNOTSUPP;
}
#endif

static void esp_output_done(struct crypto_async_request *base, int err)
{
	struct sk_buff *skb = base->data;
	struct xfrm_offload *xo = xfrm_offload(skb);
	void *tmp;
	struct xfrm_state *x;

	if (xo && (xo->flags & XFRM_DEV_RESUME)) {
		struct sec_path *sp = skb_sec_path(skb);

		x = sp->xvec[sp->len - 1];
	} else {
		x = skb_dst(skb)->xfrm;
	}

	tmp = ESP_SKB_CB(skb)->tmp;
	esp_ssg_unref(x, tmp);
	kfree(tmp);

	if (xo && (xo->flags & XFRM_DEV_RESUME)) {
		if (err) {
			XFRM_INC_STATS(xs_net(x), LINUX_MIB_XFRMOUTSTATEPROTOERROR);
			kfree_skb(skb);
			return;
		}

		skb_push(skb, skb->data - skb_mac_header(skb));
		secpath_reset(skb);
		xfrm_dev_resume(skb);
	} else {
		if (!err &&
		    x->encap && x->encap->encap_type == TCP_ENCAP_ESPINTCP)
			esp_output_tail_tcp(x, skb);
		else
			xfrm_output_resume(skb, err);
	}
}

/* Move ESP header back into place. */
static void esp_restore_header(struct sk_buff *skb, unsigned int offset)
{
	struct ip_esp_hdr *esph = (void *)(skb->data + offset);
	void *tmp = ESP_SKB_CB(skb)->tmp;
	__be32 *seqhi = esp_tmp_extra(tmp);

	esph->seq_no = esph->spi;
	esph->spi = *seqhi;
}

static void esp_output_restore_header(struct sk_buff *skb)
{
	void *tmp = ESP_SKB_CB(skb)->tmp;
	struct esp_output_extra *extra = esp_tmp_extra(tmp);

	esp_restore_header(skb, skb_transport_offset(skb) + extra->esphoff -
				sizeof(__be32));
}

static struct ip_esp_hdr *esp_output_set_extra(struct sk_buff *skb,
					       struct xfrm_state *x,
					       struct ip_esp_hdr *esph,
					       struct esp_output_extra *extra)
{
	/* For ESN we move the header forward by 4 bytes to
	 * accomodate the high bits.  We will move it back after
	 * encryption.
	 */
	if ((x->props.flags & XFRM_STATE_ESN)) {
		__u32 seqhi;
		struct xfrm_offload *xo = xfrm_offload(skb);

		if (xo)
			seqhi = xo->seq.hi;
		else
			seqhi = XFRM_SKB_CB(skb)->seq.output.hi;

		extra->esphoff = (unsigned char *)esph -
				 skb_transport_header(skb);
		esph = (struct ip_esp_hdr *)((unsigned char *)esph - 4);
		extra->seqhi = esph->spi;
		esph->seq_no = htonl(seqhi);
	}

	esph->spi = x->id.spi;

	return esph;
}

static void esp_output_done_esn(struct crypto_async_request *base, int err)
{
	struct sk_buff *skb = base->data;

	esp_output_restore_header(skb);
	esp_output_done(base, err);
}

static struct ip_esp_hdr *esp_output_udp_encap(struct sk_buff *skb,
					       int encap_type,
					       struct esp_info *esp,
					       __be16 sport,
					       __be16 dport)
{
	struct udphdr *uh;
	__be32 *udpdata32;
	unsigned int len;

	len = skb->len + esp->tailen - skb_transport_offset(skb);
	if (len + sizeof(struct iphdr) > IP_MAX_MTU)
		return ERR_PTR(-EMSGSIZE);

	uh = (struct udphdr *)esp->esph;
	uh->source = sport;
	uh->dest = dport;
	uh->len = htons(len);
	uh->check = 0;

	*skb_mac_header(skb) = IPPROTO_UDP;

	if (encap_type == UDP_ENCAP_ESPINUDP_NON_IKE) {
		udpdata32 = (__be32 *)(uh + 1);
		udpdata32[0] = udpdata32[1] = 0;
		return (struct ip_esp_hdr *)(udpdata32 + 2);
	}

	return (struct ip_esp_hdr *)(uh + 1);
}

<<<<<<< HEAD
static struct ip_esp_hdr *esp_output_udp_encap(struct sk_buff *skb,
					       int encap_type,
					       struct esp_info *esp,
					       __be16 sport,
					       __be16 dport)
{
	struct udphdr *uh;
	__be32 *udpdata32;
=======
#ifdef CONFIG_INET_ESPINTCP
static struct ip_esp_hdr *esp_output_tcp_encap(struct xfrm_state *x,
						    struct sk_buff *skb,
						    struct esp_info *esp)
{
	__be16 *lenp = (void *)esp->esph;
	struct ip_esp_hdr *esph;
>>>>>>> 04d5ce62
	unsigned int len;
	struct sock *sk;

	len = skb->len + esp->tailen - skb_transport_offset(skb);
	if (len > IP_MAX_MTU)
		return ERR_PTR(-EMSGSIZE);

	rcu_read_lock();
	sk = esp_find_tcp_sk(x);
	rcu_read_unlock();

	if (IS_ERR(sk))
		return ERR_CAST(sk);

	*lenp = htons(len);
	esph = (struct ip_esp_hdr *)(lenp + 1);

	return esph;
}
#else
static struct ip_esp_hdr *esp_output_tcp_encap(struct xfrm_state *x,
						    struct sk_buff *skb,
						    struct esp_info *esp)
{
	return ERR_PTR(-EOPNOTSUPP);
}
#endif

static int esp_output_encap(struct xfrm_state *x, struct sk_buff *skb,
			    struct esp_info *esp)
{
	struct xfrm_encap_tmpl *encap = x->encap;
	struct ip_esp_hdr *esph;
	__be16 sport, dport;
	int encap_type;

<<<<<<< HEAD
	len = skb->len + esp->tailen - skb_transport_offset(skb);
	if (len + sizeof(struct iphdr) > IP_MAX_MTU)
		return ERR_PTR(-EMSGSIZE);

	uh = (struct udphdr *)esp->esph;
	uh->source = sport;
	uh->dest = dport;
	uh->len = htons(len);
	uh->check = 0;

	*skb_mac_header(skb) = IPPROTO_UDP;

	if (encap_type == UDP_ENCAP_ESPINUDP_NON_IKE) {
		udpdata32 = (__be32 *)(uh + 1);
		udpdata32[0] = udpdata32[1] = 0;
		return (struct ip_esp_hdr *)(udpdata32 + 2);
	}

	return (struct ip_esp_hdr *)(uh + 1);
}

#ifdef CONFIG_INET_ESPINTCP
static struct ip_esp_hdr *esp_output_tcp_encap(struct xfrm_state *x,
						    struct sk_buff *skb,
						    struct esp_info *esp)
{
	__be16 *lenp = (void *)esp->esph;
	struct ip_esp_hdr *esph;
	unsigned int len;
	struct sock *sk;

	len = skb->len + esp->tailen - skb_transport_offset(skb);
	if (len > IP_MAX_MTU)
		return ERR_PTR(-EMSGSIZE);

	rcu_read_lock();
	sk = esp_find_tcp_sk(x);
	rcu_read_unlock();

	if (IS_ERR(sk))
		return ERR_CAST(sk);

	*lenp = htons(len);
	esph = (struct ip_esp_hdr *)(lenp + 1);

	return esph;
}
#else
static struct ip_esp_hdr *esp_output_tcp_encap(struct xfrm_state *x,
						    struct sk_buff *skb,
						    struct esp_info *esp)
{
	return ERR_PTR(-EOPNOTSUPP);
}
#endif

static int esp_output_encap(struct xfrm_state *x, struct sk_buff *skb,
			    struct esp_info *esp)
{
	struct xfrm_encap_tmpl *encap = x->encap;
	struct ip_esp_hdr *esph;
	__be16 sport, dport;
	int encap_type;

=======
>>>>>>> 04d5ce62
	spin_lock_bh(&x->lock);
	sport = encap->encap_sport;
	dport = encap->encap_dport;
	encap_type = encap->encap_type;
	spin_unlock_bh(&x->lock);

	switch (encap_type) {
	default:
	case UDP_ENCAP_ESPINUDP:
	case UDP_ENCAP_ESPINUDP_NON_IKE:
		esph = esp_output_udp_encap(skb, encap_type, esp, sport, dport);
		break;
	case TCP_ENCAP_ESPINTCP:
		esph = esp_output_tcp_encap(x, skb, esp);
		break;
	}

	if (IS_ERR(esph))
		return PTR_ERR(esph);

	esp->esph = esph;

	return 0;
}

int esp_output_head(struct xfrm_state *x, struct sk_buff *skb, struct esp_info *esp)
{
	u8 *tail;
	u8 *vaddr;
	int nfrags;
	int esph_offset;
	struct page *page;
	struct sk_buff *trailer;
	int tailen = esp->tailen;

	/* this is non-NULL only with TCP/UDP Encapsulation */
	if (x->encap) {
		int err = esp_output_encap(x, skb, esp);

		if (err < 0)
			return err;
	}

	if (!skb_cloned(skb)) {
		if (tailen <= skb_tailroom(skb)) {
			nfrags = 1;
			trailer = skb;
			tail = skb_tail_pointer(trailer);

			goto skip_cow;
		} else if ((skb_shinfo(skb)->nr_frags < MAX_SKB_FRAGS)
			   && !skb_has_frag_list(skb)) {
			int allocsize;
			struct sock *sk = skb->sk;
			struct page_frag *pfrag = &x->xfrag;

			esp->inplace = false;

			allocsize = ALIGN(tailen, L1_CACHE_BYTES);

			spin_lock_bh(&x->lock);

			if (unlikely(!skb_page_frag_refill(allocsize, pfrag, GFP_ATOMIC))) {
				spin_unlock_bh(&x->lock);
				goto cow;
			}

			page = pfrag->page;
			get_page(page);

			vaddr = kmap_atomic(page);

			tail = vaddr + pfrag->offset;

			esp_output_fill_trailer(tail, esp->tfclen, esp->plen, esp->proto);

			kunmap_atomic(vaddr);

			nfrags = skb_shinfo(skb)->nr_frags;

			__skb_fill_page_desc(skb, nfrags, page, pfrag->offset,
					     tailen);
			skb_shinfo(skb)->nr_frags = ++nfrags;

			pfrag->offset = pfrag->offset + allocsize;

			spin_unlock_bh(&x->lock);

			nfrags++;

			skb->len += tailen;
			skb->data_len += tailen;
			skb->truesize += tailen;
			if (sk && sk_fullsock(sk))
				refcount_add(tailen, &sk->sk_wmem_alloc);

			goto out;
		}
	}

cow:
	esph_offset = (unsigned char *)esp->esph - skb_transport_header(skb);

	nfrags = skb_cow_data(skb, tailen, &trailer);
	if (nfrags < 0)
		goto out;
	tail = skb_tail_pointer(trailer);
	esp->esph = (struct ip_esp_hdr *)(skb_transport_header(skb) + esph_offset);

skip_cow:
	esp_output_fill_trailer(tail, esp->tfclen, esp->plen, esp->proto);
	pskb_put(skb, trailer, tailen);

out:
	return nfrags;
}
EXPORT_SYMBOL_GPL(esp_output_head);

int esp_output_tail(struct xfrm_state *x, struct sk_buff *skb, struct esp_info *esp)
{
	u8 *iv;
	int alen;
	void *tmp;
	int ivlen;
	int assoclen;
	int extralen;
	struct page *page;
	struct ip_esp_hdr *esph;
	struct crypto_aead *aead;
	struct aead_request *req;
	struct scatterlist *sg, *dsg;
	struct esp_output_extra *extra;
	int err = -ENOMEM;

	assoclen = sizeof(struct ip_esp_hdr);
	extralen = 0;

	if (x->props.flags & XFRM_STATE_ESN) {
		extralen += sizeof(*extra);
		assoclen += sizeof(__be32);
	}

	aead = x->data;
	alen = crypto_aead_authsize(aead);
	ivlen = crypto_aead_ivsize(aead);

	tmp = esp_alloc_tmp(aead, esp->nfrags + 2, extralen);
	if (!tmp)
		goto error;

	extra = esp_tmp_extra(tmp);
	iv = esp_tmp_iv(aead, tmp, extralen);
	req = esp_tmp_req(aead, iv);
	sg = esp_req_sg(aead, req);

	if (esp->inplace)
		dsg = sg;
	else
		dsg = &sg[esp->nfrags];

	esph = esp_output_set_extra(skb, x, esp->esph, extra);
	esp->esph = esph;

	sg_init_table(sg, esp->nfrags);
	err = skb_to_sgvec(skb, sg,
		           (unsigned char *)esph - skb->data,
		           assoclen + ivlen + esp->clen + alen);
	if (unlikely(err < 0))
		goto error_free;

	if (!esp->inplace) {
		int allocsize;
		struct page_frag *pfrag = &x->xfrag;

		allocsize = ALIGN(skb->data_len, L1_CACHE_BYTES);

		spin_lock_bh(&x->lock);
		if (unlikely(!skb_page_frag_refill(allocsize, pfrag, GFP_ATOMIC))) {
			spin_unlock_bh(&x->lock);
			goto error_free;
		}

		skb_shinfo(skb)->nr_frags = 1;

		page = pfrag->page;
		get_page(page);
		/* replace page frags in skb with new page */
		__skb_fill_page_desc(skb, 0, page, pfrag->offset, skb->data_len);
		pfrag->offset = pfrag->offset + allocsize;
		spin_unlock_bh(&x->lock);

		sg_init_table(dsg, skb_shinfo(skb)->nr_frags + 1);
		err = skb_to_sgvec(skb, dsg,
			           (unsigned char *)esph - skb->data,
			           assoclen + ivlen + esp->clen + alen);
		if (unlikely(err < 0))
			goto error_free;
	}

	if ((x->props.flags & XFRM_STATE_ESN))
		aead_request_set_callback(req, 0, esp_output_done_esn, skb);
	else
		aead_request_set_callback(req, 0, esp_output_done, skb);

	aead_request_set_crypt(req, sg, dsg, ivlen + esp->clen, iv);
	aead_request_set_ad(req, assoclen);

	memset(iv, 0, ivlen);
	memcpy(iv + ivlen - min(ivlen, 8), (u8 *)&esp->seqno + 8 - min(ivlen, 8),
	       min(ivlen, 8));

	ESP_SKB_CB(skb)->tmp = tmp;
	err = crypto_aead_encrypt(req);

	switch (err) {
	case -EINPROGRESS:
		goto error;

	case -ENOSPC:
		err = NET_XMIT_DROP;
		break;

	case 0:
		if ((x->props.flags & XFRM_STATE_ESN))
			esp_output_restore_header(skb);
	}

	if (sg != dsg)
		esp_ssg_unref(x, tmp);

	if (!err && x->encap && x->encap->encap_type == TCP_ENCAP_ESPINTCP)
		err = esp_output_tail_tcp(x, skb);

error_free:
	kfree(tmp);
error:
	return err;
}
EXPORT_SYMBOL_GPL(esp_output_tail);

static int esp_output(struct xfrm_state *x, struct sk_buff *skb)
{
	int alen;
	int blksize;
	struct ip_esp_hdr *esph;
	struct crypto_aead *aead;
	struct esp_info esp;

	esp.inplace = true;

	esp.proto = *skb_mac_header(skb);
	*skb_mac_header(skb) = IPPROTO_ESP;

	/* skb is pure payload to encrypt */

	aead = x->data;
	alen = crypto_aead_authsize(aead);

	esp.tfclen = 0;
	if (x->tfcpad) {
		struct xfrm_dst *dst = (struct xfrm_dst *)skb_dst(skb);
		u32 padto;

		padto = min(x->tfcpad, xfrm_state_mtu(x, dst->child_mtu_cached));
		if (skb->len < padto)
			esp.tfclen = padto - skb->len;
	}
	blksize = ALIGN(crypto_aead_blocksize(aead), 4);
	esp.clen = ALIGN(skb->len + 2 + esp.tfclen, blksize);
	esp.plen = esp.clen - skb->len - esp.tfclen;
	esp.tailen = esp.tfclen + esp.plen + alen;

	esp.esph = ip_esp_hdr(skb);

	esp.nfrags = esp_output_head(x, skb, &esp);
	if (esp.nfrags < 0)
		return esp.nfrags;

	esph = esp.esph;
	esph->spi = x->id.spi;

	esph->seq_no = htonl(XFRM_SKB_CB(skb)->seq.output.low);
	esp.seqno = cpu_to_be64(XFRM_SKB_CB(skb)->seq.output.low +
				 ((u64)XFRM_SKB_CB(skb)->seq.output.hi << 32));

	skb_push(skb, -skb_network_offset(skb));

	return esp_output_tail(x, skb, &esp);
}

static inline int esp_remove_trailer(struct sk_buff *skb)
{
	struct xfrm_state *x = xfrm_input_state(skb);
	struct xfrm_offload *xo = xfrm_offload(skb);
	struct crypto_aead *aead = x->data;
	int alen, hlen, elen;
	int padlen, trimlen;
	__wsum csumdiff;
	u8 nexthdr[2];
	int ret;

	alen = crypto_aead_authsize(aead);
	hlen = sizeof(struct ip_esp_hdr) + crypto_aead_ivsize(aead);
	elen = skb->len - hlen;

	if (xo && (xo->flags & XFRM_ESP_NO_TRAILER)) {
		ret = xo->proto;
		goto out;
	}

	if (skb_copy_bits(skb, skb->len - alen - 2, nexthdr, 2))
		BUG();

	ret = -EINVAL;
	padlen = nexthdr[0];
	if (padlen + 2 + alen >= elen) {
		net_dbg_ratelimited("ipsec esp packet is garbage padlen=%d, elen=%d\n",
				    padlen + 2, elen - alen);
		goto out;
	}

	trimlen = alen + padlen + 2;
	if (skb->ip_summed == CHECKSUM_COMPLETE) {
		csumdiff = skb_checksum(skb, skb->len - trimlen, trimlen, 0);
		skb->csum = csum_block_sub(skb->csum, csumdiff,
					   skb->len - trimlen);
	}
	pskb_trim(skb, skb->len - trimlen);

	ret = nexthdr[1];

out:
	return ret;
}

int esp_input_done2(struct sk_buff *skb, int err)
{
	const struct iphdr *iph;
	struct xfrm_state *x = xfrm_input_state(skb);
	struct xfrm_offload *xo = xfrm_offload(skb);
	struct crypto_aead *aead = x->data;
	int hlen = sizeof(struct ip_esp_hdr) + crypto_aead_ivsize(aead);
	int ihl;

	if (!xo || (xo && !(xo->flags & CRYPTO_DONE)))
		kfree(ESP_SKB_CB(skb)->tmp);

	if (unlikely(err))
		goto out;

	err = esp_remove_trailer(skb);
	if (unlikely(err < 0))
		goto out;

	iph = ip_hdr(skb);
	ihl = iph->ihl * 4;

	if (x->encap) {
		struct xfrm_encap_tmpl *encap = x->encap;
		struct tcphdr *th = (void *)(skb_network_header(skb) + ihl);
		struct udphdr *uh = (void *)(skb_network_header(skb) + ihl);
		__be16 source;

		switch (x->encap->encap_type) {
		case TCP_ENCAP_ESPINTCP:
			source = th->source;
			break;
		case UDP_ENCAP_ESPINUDP:
		case UDP_ENCAP_ESPINUDP_NON_IKE:
			source = uh->source;
			break;
		default:
			WARN_ON_ONCE(1);
			err = -EINVAL;
			goto out;
		}

		/*
		 * 1) if the NAT-T peer's IP or port changed then
		 *    advertize the change to the keying daemon.
		 *    This is an inbound SA, so just compare
		 *    SRC ports.
		 */
		if (iph->saddr != x->props.saddr.a4 ||
		    source != encap->encap_sport) {
			xfrm_address_t ipaddr;

			ipaddr.a4 = iph->saddr;
			km_new_mapping(x, &ipaddr, source);

			/* XXX: perhaps add an extra
			 * policy check here, to see
			 * if we should allow or
			 * reject a packet from a
			 * different source
			 * address/port.
			 */
		}

		/*
		 * 2) ignore UDP/TCP checksums in case
		 *    of NAT-T in Transport Mode, or
		 *    perform other post-processing fixes
		 *    as per draft-ietf-ipsec-udp-encaps-06,
		 *    section 3.1.2
		 */
		if (x->props.mode == XFRM_MODE_TRANSPORT)
			skb->ip_summed = CHECKSUM_UNNECESSARY;
	}

	skb_pull_rcsum(skb, hlen);
	if (x->props.mode == XFRM_MODE_TUNNEL)
		skb_reset_transport_header(skb);
	else
		skb_set_transport_header(skb, -ihl);

	/* RFC4303: Drop dummy packets without any error */
	if (err == IPPROTO_NONE)
		err = -EINVAL;

out:
	return err;
}
EXPORT_SYMBOL_GPL(esp_input_done2);

static void esp_input_done(struct crypto_async_request *base, int err)
{
	struct sk_buff *skb = base->data;

	xfrm_input_resume(skb, esp_input_done2(skb, err));
}

static void esp_input_restore_header(struct sk_buff *skb)
{
	esp_restore_header(skb, 0);
	__skb_pull(skb, 4);
}

static void esp_input_set_header(struct sk_buff *skb, __be32 *seqhi)
{
	struct xfrm_state *x = xfrm_input_state(skb);
	struct ip_esp_hdr *esph;

	/* For ESN we move the header forward by 4 bytes to
	 * accomodate the high bits.  We will move it back after
	 * decryption.
	 */
	if ((x->props.flags & XFRM_STATE_ESN)) {
		esph = skb_push(skb, 4);
		*seqhi = esph->spi;
		esph->spi = esph->seq_no;
		esph->seq_no = XFRM_SKB_CB(skb)->seq.input.hi;
	}
}

static void esp_input_done_esn(struct crypto_async_request *base, int err)
{
	struct sk_buff *skb = base->data;

	esp_input_restore_header(skb);
	esp_input_done(base, err);
}

/*
 * Note: detecting truncated vs. non-truncated authentication data is very
 * expensive, so we only support truncated data, which is the recommended
 * and common case.
 */
static int esp_input(struct xfrm_state *x, struct sk_buff *skb)
{
	struct crypto_aead *aead = x->data;
	struct aead_request *req;
	struct sk_buff *trailer;
	int ivlen = crypto_aead_ivsize(aead);
	int elen = skb->len - sizeof(struct ip_esp_hdr) - ivlen;
	int nfrags;
	int assoclen;
	int seqhilen;
	__be32 *seqhi;
	void *tmp;
	u8 *iv;
	struct scatterlist *sg;
	int err = -EINVAL;

	if (!pskb_may_pull(skb, sizeof(struct ip_esp_hdr) + ivlen))
		goto out;

	if (elen <= 0)
		goto out;

	assoclen = sizeof(struct ip_esp_hdr);
	seqhilen = 0;

	if (x->props.flags & XFRM_STATE_ESN) {
		seqhilen += sizeof(__be32);
		assoclen += seqhilen;
	}

	if (!skb_cloned(skb)) {
		if (!skb_is_nonlinear(skb)) {
			nfrags = 1;

			goto skip_cow;
		} else if (!skb_has_frag_list(skb)) {
			nfrags = skb_shinfo(skb)->nr_frags;
			nfrags++;

			goto skip_cow;
		}
	}

	err = skb_cow_data(skb, 0, &trailer);
	if (err < 0)
		goto out;

	nfrags = err;

skip_cow:
	err = -ENOMEM;
	tmp = esp_alloc_tmp(aead, nfrags, seqhilen);
	if (!tmp)
		goto out;

	ESP_SKB_CB(skb)->tmp = tmp;
	seqhi = esp_tmp_extra(tmp);
	iv = esp_tmp_iv(aead, tmp, seqhilen);
	req = esp_tmp_req(aead, iv);
	sg = esp_req_sg(aead, req);

	esp_input_set_header(skb, seqhi);

	sg_init_table(sg, nfrags);
	err = skb_to_sgvec(skb, sg, 0, skb->len);
	if (unlikely(err < 0)) {
		kfree(tmp);
		goto out;
	}

	skb->ip_summed = CHECKSUM_NONE;

	if ((x->props.flags & XFRM_STATE_ESN))
		aead_request_set_callback(req, 0, esp_input_done_esn, skb);
	else
		aead_request_set_callback(req, 0, esp_input_done, skb);

	aead_request_set_crypt(req, sg, sg, elen + ivlen, iv);
	aead_request_set_ad(req, assoclen);

	err = crypto_aead_decrypt(req);
	if (err == -EINPROGRESS)
		goto out;

	if ((x->props.flags & XFRM_STATE_ESN))
		esp_input_restore_header(skb);

	err = esp_input_done2(skb, err);

out:
	return err;
}

static int esp4_err(struct sk_buff *skb, u32 info)
{
	struct net *net = dev_net(skb->dev);
	const struct iphdr *iph = (const struct iphdr *)skb->data;
	struct ip_esp_hdr *esph = (struct ip_esp_hdr *)(skb->data+(iph->ihl<<2));
	struct xfrm_state *x;

	switch (icmp_hdr(skb)->type) {
	case ICMP_DEST_UNREACH:
		if (icmp_hdr(skb)->code != ICMP_FRAG_NEEDED)
			return 0;
	case ICMP_REDIRECT:
		break;
	default:
		return 0;
	}

	x = xfrm_state_lookup(net, skb->mark, (const xfrm_address_t *)&iph->daddr,
			      esph->spi, IPPROTO_ESP, AF_INET);
	if (!x)
		return 0;

	if (icmp_hdr(skb)->type == ICMP_DEST_UNREACH)
		ipv4_update_pmtu(skb, net, info, 0, IPPROTO_ESP);
	else
		ipv4_redirect(skb, net, 0, IPPROTO_ESP);
	xfrm_state_put(x);

	return 0;
}

static void esp_destroy(struct xfrm_state *x)
{
	struct crypto_aead *aead = x->data;

	if (!aead)
		return;

	crypto_free_aead(aead);
}

static int esp_init_aead(struct xfrm_state *x)
{
	char aead_name[CRYPTO_MAX_ALG_NAME];
	struct crypto_aead *aead;
	int err;

	err = -ENAMETOOLONG;
	if (snprintf(aead_name, CRYPTO_MAX_ALG_NAME, "%s(%s)",
		     x->geniv, x->aead->alg_name) >= CRYPTO_MAX_ALG_NAME)
		goto error;

	aead = crypto_alloc_aead(aead_name, 0, 0);
	err = PTR_ERR(aead);
	if (IS_ERR(aead))
		goto error;

	x->data = aead;

	err = crypto_aead_setkey(aead, x->aead->alg_key,
				 (x->aead->alg_key_len + 7) / 8);
	if (err)
		goto error;

	err = crypto_aead_setauthsize(aead, x->aead->alg_icv_len / 8);
	if (err)
		goto error;

error:
	return err;
}

static int esp_init_authenc(struct xfrm_state *x)
{
	struct crypto_aead *aead;
	struct crypto_authenc_key_param *param;
	struct rtattr *rta;
	char *key;
	char *p;
	char authenc_name[CRYPTO_MAX_ALG_NAME];
	unsigned int keylen;
	int err;

	err = -EINVAL;
	if (!x->ealg)
		goto error;

	err = -ENAMETOOLONG;

	if ((x->props.flags & XFRM_STATE_ESN)) {
		if (snprintf(authenc_name, CRYPTO_MAX_ALG_NAME,
			     "%s%sauthencesn(%s,%s)%s",
			     x->geniv ?: "", x->geniv ? "(" : "",
			     x->aalg ? x->aalg->alg_name : "digest_null",
			     x->ealg->alg_name,
			     x->geniv ? ")" : "") >= CRYPTO_MAX_ALG_NAME)
			goto error;
	} else {
		if (snprintf(authenc_name, CRYPTO_MAX_ALG_NAME,
			     "%s%sauthenc(%s,%s)%s",
			     x->geniv ?: "", x->geniv ? "(" : "",
			     x->aalg ? x->aalg->alg_name : "digest_null",
			     x->ealg->alg_name,
			     x->geniv ? ")" : "") >= CRYPTO_MAX_ALG_NAME)
			goto error;
	}

	aead = crypto_alloc_aead(authenc_name, 0, 0);
	err = PTR_ERR(aead);
	if (IS_ERR(aead))
		goto error;

	x->data = aead;

	keylen = (x->aalg ? (x->aalg->alg_key_len + 7) / 8 : 0) +
		 (x->ealg->alg_key_len + 7) / 8 + RTA_SPACE(sizeof(*param));
	err = -ENOMEM;
	key = kmalloc(keylen, GFP_KERNEL);
	if (!key)
		goto error;

	p = key;
	rta = (void *)p;
	rta->rta_type = CRYPTO_AUTHENC_KEYA_PARAM;
	rta->rta_len = RTA_LENGTH(sizeof(*param));
	param = RTA_DATA(rta);
	p += RTA_SPACE(sizeof(*param));

	if (x->aalg) {
		struct xfrm_algo_desc *aalg_desc;

		memcpy(p, x->aalg->alg_key, (x->aalg->alg_key_len + 7) / 8);
		p += (x->aalg->alg_key_len + 7) / 8;

		aalg_desc = xfrm_aalg_get_byname(x->aalg->alg_name, 0);
		BUG_ON(!aalg_desc);

		err = -EINVAL;
		if (aalg_desc->uinfo.auth.icv_fullbits / 8 !=
		    crypto_aead_authsize(aead)) {
			pr_info("ESP: %s digestsize %u != %hu\n",
				x->aalg->alg_name,
				crypto_aead_authsize(aead),
				aalg_desc->uinfo.auth.icv_fullbits / 8);
			goto free_key;
		}

		err = crypto_aead_setauthsize(
			aead, x->aalg->alg_trunc_len / 8);
		if (err)
			goto free_key;
	}

	param->enckeylen = cpu_to_be32((x->ealg->alg_key_len + 7) / 8);
	memcpy(p, x->ealg->alg_key, (x->ealg->alg_key_len + 7) / 8);

	err = crypto_aead_setkey(aead, key, keylen);

free_key:
	kfree(key);

error:
	return err;
}

static int esp_init_state(struct xfrm_state *x)
{
	struct crypto_aead *aead;
	u32 align;
	int err;

	x->data = NULL;

	if (x->aead)
		err = esp_init_aead(x);
	else
		err = esp_init_authenc(x);

	if (err)
		goto error;

	aead = x->data;

	x->props.header_len = sizeof(struct ip_esp_hdr) +
			      crypto_aead_ivsize(aead);
	if (x->props.mode == XFRM_MODE_TUNNEL)
		x->props.header_len += sizeof(struct iphdr);
	else if (x->props.mode == XFRM_MODE_BEET && x->sel.family != AF_INET6)
		x->props.header_len += IPV4_BEET_PHMAXLEN;
	if (x->encap) {
		struct xfrm_encap_tmpl *encap = x->encap;

		switch (encap->encap_type) {
		default:
			err = -EINVAL;
			goto error;
		case UDP_ENCAP_ESPINUDP:
			x->props.header_len += sizeof(struct udphdr);
			break;
		case UDP_ENCAP_ESPINUDP_NON_IKE:
			x->props.header_len += sizeof(struct udphdr) + 2 * sizeof(u32);
			break;
#ifdef CONFIG_INET_ESPINTCP
		case TCP_ENCAP_ESPINTCP:
			/* only the length field, TCP encap is done by
			 * the socket
			 */
			x->props.header_len += 2;
			break;
#endif
		}
	}

	align = ALIGN(crypto_aead_blocksize(aead), 4);
	x->props.trailer_len = align + 1 + crypto_aead_authsize(aead);

error:
	return err;
}

static int esp4_rcv_cb(struct sk_buff *skb, int err)
{
	return 0;
}

static const struct xfrm_type esp_type =
{
	.description	= "ESP4",
	.owner		= THIS_MODULE,
	.proto	     	= IPPROTO_ESP,
	.flags		= XFRM_TYPE_REPLAY_PROT,
	.init_state	= esp_init_state,
	.destructor	= esp_destroy,
	.input		= esp_input,
	.output		= esp_output,
};

static struct xfrm4_protocol esp4_protocol = {
	.handler	=	xfrm4_rcv,
	.input_handler	=	xfrm_input,
	.cb_handler	=	esp4_rcv_cb,
	.err_handler	=	esp4_err,
	.priority	=	0,
};

static int __init esp4_init(void)
{
	if (xfrm_register_type(&esp_type, AF_INET) < 0) {
		pr_info("%s: can't add xfrm type\n", __func__);
		return -EAGAIN;
	}
	if (xfrm4_protocol_register(&esp4_protocol, IPPROTO_ESP) < 0) {
		pr_info("%s: can't add protocol\n", __func__);
		xfrm_unregister_type(&esp_type, AF_INET);
		return -EAGAIN;
	}
	return 0;
}

static void __exit esp4_fini(void)
{
	if (xfrm4_protocol_deregister(&esp4_protocol, IPPROTO_ESP) < 0)
		pr_info("%s: can't remove protocol\n", __func__);
	xfrm_unregister_type(&esp_type, AF_INET);
}

module_init(esp4_init);
module_exit(esp4_fini);
MODULE_LICENSE("GPL");
MODULE_ALIAS_XFRM_TYPE(AF_INET, XFRM_PROTO_ESP);<|MERGE_RESOLUTION|>--- conflicted
+++ resolved
@@ -372,16 +372,6 @@
 	return (struct ip_esp_hdr *)(uh + 1);
 }
 
-<<<<<<< HEAD
-static struct ip_esp_hdr *esp_output_udp_encap(struct sk_buff *skb,
-					       int encap_type,
-					       struct esp_info *esp,
-					       __be16 sport,
-					       __be16 dport)
-{
-	struct udphdr *uh;
-	__be32 *udpdata32;
-=======
 #ifdef CONFIG_INET_ESPINTCP
 static struct ip_esp_hdr *esp_output_tcp_encap(struct xfrm_state *x,
 						    struct sk_buff *skb,
@@ -389,7 +379,6 @@
 {
 	__be16 *lenp = (void *)esp->esph;
 	struct ip_esp_hdr *esph;
->>>>>>> 04d5ce62
 	unsigned int len;
 	struct sock *sk;
 
@@ -426,73 +415,6 @@
 	__be16 sport, dport;
 	int encap_type;
 
-<<<<<<< HEAD
-	len = skb->len + esp->tailen - skb_transport_offset(skb);
-	if (len + sizeof(struct iphdr) > IP_MAX_MTU)
-		return ERR_PTR(-EMSGSIZE);
-
-	uh = (struct udphdr *)esp->esph;
-	uh->source = sport;
-	uh->dest = dport;
-	uh->len = htons(len);
-	uh->check = 0;
-
-	*skb_mac_header(skb) = IPPROTO_UDP;
-
-	if (encap_type == UDP_ENCAP_ESPINUDP_NON_IKE) {
-		udpdata32 = (__be32 *)(uh + 1);
-		udpdata32[0] = udpdata32[1] = 0;
-		return (struct ip_esp_hdr *)(udpdata32 + 2);
-	}
-
-	return (struct ip_esp_hdr *)(uh + 1);
-}
-
-#ifdef CONFIG_INET_ESPINTCP
-static struct ip_esp_hdr *esp_output_tcp_encap(struct xfrm_state *x,
-						    struct sk_buff *skb,
-						    struct esp_info *esp)
-{
-	__be16 *lenp = (void *)esp->esph;
-	struct ip_esp_hdr *esph;
-	unsigned int len;
-	struct sock *sk;
-
-	len = skb->len + esp->tailen - skb_transport_offset(skb);
-	if (len > IP_MAX_MTU)
-		return ERR_PTR(-EMSGSIZE);
-
-	rcu_read_lock();
-	sk = esp_find_tcp_sk(x);
-	rcu_read_unlock();
-
-	if (IS_ERR(sk))
-		return ERR_CAST(sk);
-
-	*lenp = htons(len);
-	esph = (struct ip_esp_hdr *)(lenp + 1);
-
-	return esph;
-}
-#else
-static struct ip_esp_hdr *esp_output_tcp_encap(struct xfrm_state *x,
-						    struct sk_buff *skb,
-						    struct esp_info *esp)
-{
-	return ERR_PTR(-EOPNOTSUPP);
-}
-#endif
-
-static int esp_output_encap(struct xfrm_state *x, struct sk_buff *skb,
-			    struct esp_info *esp)
-{
-	struct xfrm_encap_tmpl *encap = x->encap;
-	struct ip_esp_hdr *esph;
-	__be16 sport, dport;
-	int encap_type;
-
-=======
->>>>>>> 04d5ce62
 	spin_lock_bh(&x->lock);
 	sport = encap->encap_sport;
 	dport = encap->encap_dport;
