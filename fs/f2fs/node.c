/*
 * fs/f2fs/node.c
 *
 * Copyright (c) 2012 Samsung Electronics Co., Ltd.
 *             http://www.samsung.com/
 *
 * This program is free software; you can redistribute it and/or modify
 * it under the terms of the GNU General Public License version 2 as
 * published by the Free Software Foundation.
 */
#include <linux/fs.h>
#include <linux/f2fs_fs.h>
#include <linux/mpage.h>
#include <linux/backing-dev.h>
#include <linux/blkdev.h>
#include <linux/pagevec.h>
#include <linux/swap.h>

#include "f2fs.h"
#include "node.h"
#include "segment.h"
#include "xattr.h"
#include "trace.h"
#include <trace/events/f2fs.h>

#define on_build_free_nids(nmi) mutex_is_locked(&(nm_i)->build_lock)

static struct kmem_cache *nat_entry_slab;
static struct kmem_cache *free_nid_slab;
static struct kmem_cache *nat_entry_set_slab;

bool available_free_memory(struct f2fs_sb_info *sbi, int type)
{
	struct f2fs_nm_info *nm_i = NM_I(sbi);
	struct sysinfo val;
	unsigned long avail_ram;
	unsigned long mem_size = 0;
	bool res = false;

	si_meminfo(&val);

	/* only uses low memory */
	avail_ram = val.totalram - val.totalhigh;

	/*
	 * give 25%, 25%, 50%, 50%, 50% memory for each components respectively
	 */
	if (type == FREE_NIDS) {
		mem_size = (nm_i->nid_cnt[FREE_NID] *
				sizeof(struct free_nid)) >> PAGE_SHIFT;
		res = mem_size < ((avail_ram * nm_i->ram_thresh / 100) >> 2);
	} else if (type == NAT_ENTRIES) {
		mem_size = (nm_i->nat_cnt * sizeof(struct nat_entry)) >>
							PAGE_SHIFT;
		res = mem_size < ((avail_ram * nm_i->ram_thresh / 100) >> 2);
		if (excess_cached_nats(sbi))
			res = false;
	} else if (type == DIRTY_DENTS) {
		if (sbi->sb->s_bdi->wb.dirty_exceeded)
			return false;
		mem_size = get_pages(sbi, F2FS_DIRTY_DENTS);
		res = mem_size < ((avail_ram * nm_i->ram_thresh / 100) >> 1);
	} else if (type == INO_ENTRIES) {
		int i;

		for (i = 0; i < MAX_INO_ENTRY; i++)
			mem_size += sbi->im[i].ino_num *
						sizeof(struct ino_entry);
		mem_size >>= PAGE_SHIFT;
		res = mem_size < ((avail_ram * nm_i->ram_thresh / 100) >> 1);
	} else if (type == EXTENT_CACHE) {
		mem_size = (atomic_read(&sbi->total_ext_tree) *
				sizeof(struct extent_tree) +
				atomic_read(&sbi->total_ext_node) *
				sizeof(struct extent_node)) >> PAGE_SHIFT;
		res = mem_size < ((avail_ram * nm_i->ram_thresh / 100) >> 1);
	} else if (type == INMEM_PAGES) {
		/* it allows 20% / total_ram for inmemory pages */
		mem_size = get_pages(sbi, F2FS_INMEM_PAGES);
		res = mem_size < (val.totalram / 5);
	} else {
		if (!sbi->sb->s_bdi->wb.dirty_exceeded)
			return true;
	}
	return res;
}

static void clear_node_page_dirty(struct page *page)
{
	struct address_space *mapping = page->mapping;
	unsigned int long flags;

	if (PageDirty(page)) {
		spin_lock_irqsave(&mapping->tree_lock, flags);
		radix_tree_tag_clear(&mapping->page_tree,
				page_index(page),
				PAGECACHE_TAG_DIRTY);
		spin_unlock_irqrestore(&mapping->tree_lock, flags);

		clear_page_dirty_for_io(page);
		dec_page_count(F2FS_M_SB(mapping), F2FS_DIRTY_NODES);
	}
	ClearPageUptodate(page);
}

static struct page *get_current_nat_page(struct f2fs_sb_info *sbi, nid_t nid)
{
	pgoff_t index = current_nat_addr(sbi, nid);
	return get_meta_page(sbi, index);
}

static struct page *get_next_nat_page(struct f2fs_sb_info *sbi, nid_t nid)
{
	struct page *src_page;
	struct page *dst_page;
	pgoff_t src_off;
	pgoff_t dst_off;
	void *src_addr;
	void *dst_addr;
	struct f2fs_nm_info *nm_i = NM_I(sbi);

	src_off = current_nat_addr(sbi, nid);
	dst_off = next_nat_addr(sbi, src_off);

	/* get current nat block page with lock */
	src_page = get_meta_page(sbi, src_off);
	dst_page = grab_meta_page(sbi, dst_off);
	f2fs_bug_on(sbi, PageDirty(src_page));

	src_addr = page_address(src_page);
	dst_addr = page_address(dst_page);
	memcpy(dst_addr, src_addr, PAGE_SIZE);
	set_page_dirty(dst_page);
	f2fs_put_page(src_page, 1);

	set_to_next_nat(nm_i, nid);

	return dst_page;
}

static struct nat_entry *__alloc_nat_entry(nid_t nid, bool no_fail)
{
	struct nat_entry *new;

	if (no_fail)
<<<<<<< HEAD
		new = f2fs_kmem_cache_alloc(nat_entry_slab,
						GFP_NOFS | __GFP_ZERO);
	else
		new = kmem_cache_alloc(nat_entry_slab,
						GFP_NOFS | __GFP_ZERO);
=======
		new = f2fs_kmem_cache_alloc(nat_entry_slab, GFP_F2FS_ZERO);
	else
		new = kmem_cache_alloc(nat_entry_slab, GFP_F2FS_ZERO);
>>>>>>> 661e50bc
	if (new) {
		nat_set_nid(new, nid);
		nat_reset_flag(new);
	}
	return new;
}

static void __free_nat_entry(struct nat_entry *e)
{
	kmem_cache_free(nat_entry_slab, e);
}

/* must be locked by nat_tree_lock */
static struct nat_entry *__init_nat_entry(struct f2fs_nm_info *nm_i,
	struct nat_entry *ne, struct f2fs_nat_entry *raw_ne, bool no_fail)
{
	if (no_fail)
		f2fs_radix_tree_insert(&nm_i->nat_root, nat_get_nid(ne), ne);
	else if (radix_tree_insert(&nm_i->nat_root, nat_get_nid(ne), ne))
		return NULL;

	if (raw_ne)
		node_info_from_raw_nat(&ne->ni, raw_ne);
	list_add_tail(&ne->list, &nm_i->nat_entries);
	nm_i->nat_cnt++;
	return ne;
}

static struct nat_entry *__lookup_nat_cache(struct f2fs_nm_info *nm_i, nid_t n)
{
	return radix_tree_lookup(&nm_i->nat_root, n);
}

static unsigned int __gang_lookup_nat_cache(struct f2fs_nm_info *nm_i,
		nid_t start, unsigned int nr, struct nat_entry **ep)
{
	return radix_tree_gang_lookup(&nm_i->nat_root, (void **)ep, start, nr);
}

static void __del_from_nat_cache(struct f2fs_nm_info *nm_i, struct nat_entry *e)
{
	list_del(&e->list);
	radix_tree_delete(&nm_i->nat_root, nat_get_nid(e));
	nm_i->nat_cnt--;
	__free_nat_entry(e);
}

static void __set_nat_cache_dirty(struct f2fs_nm_info *nm_i,
						struct nat_entry *ne)
{
	nid_t set = NAT_BLOCK_OFFSET(ne->ni.nid);
	struct nat_entry_set *head;

	head = radix_tree_lookup(&nm_i->nat_set_root, set);
	if (!head) {
		head = f2fs_kmem_cache_alloc(nat_entry_set_slab, GFP_NOFS);

		INIT_LIST_HEAD(&head->entry_list);
		INIT_LIST_HEAD(&head->set_list);
		head->set = set;
		head->entry_cnt = 0;
		f2fs_radix_tree_insert(&nm_i->nat_set_root, set, head);
	}

	if (get_nat_flag(ne, IS_DIRTY))
		goto refresh_list;

	nm_i->dirty_nat_cnt++;
	head->entry_cnt++;
	set_nat_flag(ne, IS_DIRTY, true);
refresh_list:
	if (nat_get_blkaddr(ne) == NEW_ADDR)
		list_del_init(&ne->list);
	else
		list_move_tail(&ne->list, &head->entry_list);
}

static void __clear_nat_cache_dirty(struct f2fs_nm_info *nm_i,
		struct nat_entry_set *set, struct nat_entry *ne)
{
	list_move_tail(&ne->list, &nm_i->nat_entries);
	set_nat_flag(ne, IS_DIRTY, false);
	set->entry_cnt--;
	nm_i->dirty_nat_cnt--;
}

static unsigned int __gang_lookup_nat_set(struct f2fs_nm_info *nm_i,
		nid_t start, unsigned int nr, struct nat_entry_set **ep)
{
	return radix_tree_gang_lookup(&nm_i->nat_set_root, (void **)ep,
							start, nr);
}

int need_dentry_mark(struct f2fs_sb_info *sbi, nid_t nid)
{
	struct f2fs_nm_info *nm_i = NM_I(sbi);
	struct nat_entry *e;
	bool need = false;

	down_read(&nm_i->nat_tree_lock);
	e = __lookup_nat_cache(nm_i, nid);
	if (e) {
		if (!get_nat_flag(e, IS_CHECKPOINTED) &&
				!get_nat_flag(e, HAS_FSYNCED_INODE))
			need = true;
	}
	up_read(&nm_i->nat_tree_lock);
	return need;
}

bool is_checkpointed_node(struct f2fs_sb_info *sbi, nid_t nid)
{
	struct f2fs_nm_info *nm_i = NM_I(sbi);
	struct nat_entry *e;
	bool is_cp = true;

	down_read(&nm_i->nat_tree_lock);
	e = __lookup_nat_cache(nm_i, nid);
	if (e && !get_nat_flag(e, IS_CHECKPOINTED))
		is_cp = false;
	up_read(&nm_i->nat_tree_lock);
	return is_cp;
}

bool need_inode_block_update(struct f2fs_sb_info *sbi, nid_t ino)
{
	struct f2fs_nm_info *nm_i = NM_I(sbi);
	struct nat_entry *e;
	bool need_update = true;

	down_read(&nm_i->nat_tree_lock);
	e = __lookup_nat_cache(nm_i, ino);
	if (e && get_nat_flag(e, HAS_LAST_FSYNC) &&
			(get_nat_flag(e, IS_CHECKPOINTED) ||
			 get_nat_flag(e, HAS_FSYNCED_INODE)))
		need_update = false;
	up_read(&nm_i->nat_tree_lock);
	return need_update;
}

/* must be locked by nat_tree_lock */
static void cache_nat_entry(struct f2fs_sb_info *sbi, nid_t nid,
						struct f2fs_nat_entry *ne)
{
	struct f2fs_nm_info *nm_i = NM_I(sbi);
	struct nat_entry *new, *e;
<<<<<<< HEAD

	new = __alloc_nat_entry(nid, false);
	if (!new)
		return;

=======

	new = __alloc_nat_entry(nid, false);
	if (!new)
		return;

>>>>>>> 661e50bc
	down_write(&nm_i->nat_tree_lock);
	e = __lookup_nat_cache(nm_i, nid);
	if (!e)
		e = __init_nat_entry(nm_i, new, ne, false);
	else
		f2fs_bug_on(sbi, nat_get_ino(e) != le32_to_cpu(ne->ino) ||
				nat_get_blkaddr(e) !=
					le32_to_cpu(ne->block_addr) ||
				nat_get_version(e) != ne->version);
	up_write(&nm_i->nat_tree_lock);
	if (e != new)
		__free_nat_entry(new);
}

static void set_node_addr(struct f2fs_sb_info *sbi, struct node_info *ni,
			block_t new_blkaddr, bool fsync_done)
{
	struct f2fs_nm_info *nm_i = NM_I(sbi);
	struct nat_entry *e;
	struct nat_entry *new = __alloc_nat_entry(ni->nid, true);

	down_write(&nm_i->nat_tree_lock);
	e = __lookup_nat_cache(nm_i, ni->nid);
	if (!e) {
		e = __init_nat_entry(nm_i, new, NULL, true);
		copy_node_info(&e->ni, ni);
		f2fs_bug_on(sbi, ni->blk_addr == NEW_ADDR);
	} else if (new_blkaddr == NEW_ADDR) {
		/*
		 * when nid is reallocated,
		 * previous nat entry can be remained in nat cache.
		 * So, reinitialize it with new information.
		 */
		copy_node_info(&e->ni, ni);
		f2fs_bug_on(sbi, ni->blk_addr != NULL_ADDR);
	}
	/* let's free early to reduce memory consumption */
	if (e != new)
		__free_nat_entry(new);

	/* sanity check */
	f2fs_bug_on(sbi, nat_get_blkaddr(e) != ni->blk_addr);
	f2fs_bug_on(sbi, nat_get_blkaddr(e) == NULL_ADDR &&
			new_blkaddr == NULL_ADDR);
	f2fs_bug_on(sbi, nat_get_blkaddr(e) == NEW_ADDR &&
			new_blkaddr == NEW_ADDR);
	f2fs_bug_on(sbi, nat_get_blkaddr(e) != NEW_ADDR &&
			nat_get_blkaddr(e) != NULL_ADDR &&
			new_blkaddr == NEW_ADDR);

	/* increment version no as node is removed */
	if (nat_get_blkaddr(e) != NEW_ADDR && new_blkaddr == NULL_ADDR) {
		unsigned char version = nat_get_version(e);
		nat_set_version(e, inc_node_version(version));
	}

	/* change address */
	nat_set_blkaddr(e, new_blkaddr);
	if (new_blkaddr == NEW_ADDR || new_blkaddr == NULL_ADDR)
		set_nat_flag(e, IS_CHECKPOINTED, false);
	__set_nat_cache_dirty(nm_i, e);

	/* update fsync_mark if its inode nat entry is still alive */
	if (ni->nid != ni->ino)
		e = __lookup_nat_cache(nm_i, ni->ino);
	if (e) {
		if (fsync_done && ni->nid == ni->ino)
			set_nat_flag(e, HAS_FSYNCED_INODE, true);
		set_nat_flag(e, HAS_LAST_FSYNC, fsync_done);
	}
	up_write(&nm_i->nat_tree_lock);
}

int try_to_free_nats(struct f2fs_sb_info *sbi, int nr_shrink)
{
	struct f2fs_nm_info *nm_i = NM_I(sbi);
	int nr = nr_shrink;

	if (!down_write_trylock(&nm_i->nat_tree_lock))
		return 0;

	while (nr_shrink && !list_empty(&nm_i->nat_entries)) {
		struct nat_entry *ne;
		ne = list_first_entry(&nm_i->nat_entries,
					struct nat_entry, list);
		__del_from_nat_cache(nm_i, ne);
		nr_shrink--;
	}
	up_write(&nm_i->nat_tree_lock);
	return nr - nr_shrink;
}

/*
 * This function always returns success
 */
void get_node_info(struct f2fs_sb_info *sbi, nid_t nid, struct node_info *ni)
{
	struct f2fs_nm_info *nm_i = NM_I(sbi);
	struct curseg_info *curseg = CURSEG_I(sbi, CURSEG_HOT_DATA);
	struct f2fs_journal *journal = curseg->journal;
	nid_t start_nid = START_NID(nid);
	struct f2fs_nat_block *nat_blk;
	struct page *page = NULL;
	struct f2fs_nat_entry ne;
	struct nat_entry *e;
	pgoff_t index;
	int i;

	ni->nid = nid;

	/* Check nat cache */
	down_read(&nm_i->nat_tree_lock);
	e = __lookup_nat_cache(nm_i, nid);
	if (e) {
		ni->ino = nat_get_ino(e);
		ni->blk_addr = nat_get_blkaddr(e);
		ni->version = nat_get_version(e);
		up_read(&nm_i->nat_tree_lock);
		return;
	}

	memset(&ne, 0, sizeof(struct f2fs_nat_entry));

	/* Check current segment summary */
	down_read(&curseg->journal_rwsem);
	i = lookup_journal_in_cursum(journal, NAT_JOURNAL, nid, 0);
	if (i >= 0) {
		ne = nat_in_journal(journal, i);
		node_info_from_raw_nat(ni, &ne);
	}
	up_read(&curseg->journal_rwsem);
	if (i >= 0) {
		up_read(&nm_i->nat_tree_lock);
		goto cache;
	}

	/* Fill node_info from nat page */
	index = current_nat_addr(sbi, nid);
	up_read(&nm_i->nat_tree_lock);

	page = get_meta_page(sbi, index);
	nat_blk = (struct f2fs_nat_block *)page_address(page);
	ne = nat_blk->entries[nid - start_nid];
	node_info_from_raw_nat(ni, &ne);
	f2fs_put_page(page, 1);
cache:
	/* cache nat entry */
	cache_nat_entry(sbi, nid, &ne);
}

/*
 * readahead MAX_RA_NODE number of node pages.
 */
static void ra_node_pages(struct page *parent, int start, int n)
{
	struct f2fs_sb_info *sbi = F2FS_P_SB(parent);
	struct blk_plug plug;
	int i, end;
	nid_t nid;

	blk_start_plug(&plug);

	/* Then, try readahead for siblings of the desired node */
	end = start + n;
	end = min(end, NIDS_PER_BLOCK);
	for (i = start; i < end; i++) {
		nid = get_nid(parent, i, false);
		ra_node_page(sbi, nid);
	}

	blk_finish_plug(&plug);
}

pgoff_t get_next_page_offset(struct dnode_of_data *dn, pgoff_t pgofs)
{
	const long direct_index = ADDRS_PER_INODE(dn->inode);
	const long direct_blks = ADDRS_PER_BLOCK;
	const long indirect_blks = ADDRS_PER_BLOCK * NIDS_PER_BLOCK;
	unsigned int skipped_unit = ADDRS_PER_BLOCK;
	int cur_level = dn->cur_level;
	int max_level = dn->max_level;
	pgoff_t base = 0;

	if (!dn->max_level)
		return pgofs + 1;

	while (max_level-- > cur_level)
		skipped_unit *= NIDS_PER_BLOCK;

	switch (dn->max_level) {
	case 3:
		base += 2 * indirect_blks;
	case 2:
		base += 2 * direct_blks;
	case 1:
		base += direct_index;
		break;
	default:
		f2fs_bug_on(F2FS_I_SB(dn->inode), 1);
	}

	return ((pgofs - base) / skipped_unit + 1) * skipped_unit + base;
}

/*
 * The maximum depth is four.
 * Offset[0] will have raw inode offset.
 */
static int get_node_path(struct inode *inode, long block,
				int offset[4], unsigned int noffset[4])
{
	const long direct_index = ADDRS_PER_INODE(inode);
	const long direct_blks = ADDRS_PER_BLOCK;
	const long dptrs_per_blk = NIDS_PER_BLOCK;
	const long indirect_blks = ADDRS_PER_BLOCK * NIDS_PER_BLOCK;
	const long dindirect_blks = indirect_blks * NIDS_PER_BLOCK;
	int n = 0;
	int level = 0;

	noffset[0] = 0;

	if (block < direct_index) {
		offset[n] = block;
		goto got;
	}
	block -= direct_index;
	if (block < direct_blks) {
		offset[n++] = NODE_DIR1_BLOCK;
		noffset[n] = 1;
		offset[n] = block;
		level = 1;
		goto got;
	}
	block -= direct_blks;
	if (block < direct_blks) {
		offset[n++] = NODE_DIR2_BLOCK;
		noffset[n] = 2;
		offset[n] = block;
		level = 1;
		goto got;
	}
	block -= direct_blks;
	if (block < indirect_blks) {
		offset[n++] = NODE_IND1_BLOCK;
		noffset[n] = 3;
		offset[n++] = block / direct_blks;
		noffset[n] = 4 + offset[n - 1];
		offset[n] = block % direct_blks;
		level = 2;
		goto got;
	}
	block -= indirect_blks;
	if (block < indirect_blks) {
		offset[n++] = NODE_IND2_BLOCK;
		noffset[n] = 4 + dptrs_per_blk;
		offset[n++] = block / direct_blks;
		noffset[n] = 5 + dptrs_per_blk + offset[n - 1];
		offset[n] = block % direct_blks;
		level = 2;
		goto got;
	}
	block -= indirect_blks;
	if (block < dindirect_blks) {
		offset[n++] = NODE_DIND_BLOCK;
		noffset[n] = 5 + (dptrs_per_blk * 2);
		offset[n++] = block / indirect_blks;
		noffset[n] = 6 + (dptrs_per_blk * 2) +
			      offset[n - 1] * (dptrs_per_blk + 1);
		offset[n++] = (block / direct_blks) % dptrs_per_blk;
		noffset[n] = 7 + (dptrs_per_blk * 2) +
			      offset[n - 2] * (dptrs_per_blk + 1) +
			      offset[n - 1];
		offset[n] = block % direct_blks;
		level = 3;
		goto got;
	} else {
		return -E2BIG;
	}
got:
	return level;
}

/*
 * Caller should call f2fs_put_dnode(dn).
 * Also, it should grab and release a rwsem by calling f2fs_lock_op() and
 * f2fs_unlock_op() only if ro is not set RDONLY_NODE.
 * In the case of RDONLY_NODE, we don't need to care about mutex.
 */
int get_dnode_of_data(struct dnode_of_data *dn, pgoff_t index, int mode)
{
	struct f2fs_sb_info *sbi = F2FS_I_SB(dn->inode);
	struct page *npage[4];
	struct page *parent = NULL;
	int offset[4];
	unsigned int noffset[4];
	nid_t nids[4];
	int level, i = 0;
	int err = 0;

	level = get_node_path(dn->inode, index, offset, noffset);
	if (level < 0)
		return level;

	nids[0] = dn->inode->i_ino;
	npage[0] = dn->inode_page;

	if (!npage[0]) {
		npage[0] = get_node_page(sbi, nids[0]);
		if (IS_ERR(npage[0]))
			return PTR_ERR(npage[0]);
	}

	/* if inline_data is set, should not report any block indices */
	if (f2fs_has_inline_data(dn->inode) && index) {
		err = -ENOENT;
		f2fs_put_page(npage[0], 1);
		goto release_out;
	}

	parent = npage[0];
	if (level != 0)
		nids[1] = get_nid(parent, offset[0], true);
	dn->inode_page = npage[0];
	dn->inode_page_locked = true;

	/* get indirect or direct nodes */
	for (i = 1; i <= level; i++) {
		bool done = false;

		if (!nids[i] && mode == ALLOC_NODE) {
			/* alloc new node */
			if (!alloc_nid(sbi, &(nids[i]))) {
				err = -ENOSPC;
				goto release_pages;
			}

			dn->nid = nids[i];
			npage[i] = new_node_page(dn, noffset[i]);
			if (IS_ERR(npage[i])) {
				alloc_nid_failed(sbi, nids[i]);
				err = PTR_ERR(npage[i]);
				goto release_pages;
			}

			set_nid(parent, offset[i - 1], nids[i], i == 1);
			alloc_nid_done(sbi, nids[i]);
			done = true;
		} else if (mode == LOOKUP_NODE_RA && i == level && level > 1) {
			npage[i] = get_node_page_ra(parent, offset[i - 1]);
			if (IS_ERR(npage[i])) {
				err = PTR_ERR(npage[i]);
				goto release_pages;
			}
			done = true;
		}
		if (i == 1) {
			dn->inode_page_locked = false;
			unlock_page(parent);
		} else {
			f2fs_put_page(parent, 1);
		}

		if (!done) {
			npage[i] = get_node_page(sbi, nids[i]);
			if (IS_ERR(npage[i])) {
				err = PTR_ERR(npage[i]);
				f2fs_put_page(npage[0], 0);
				goto release_out;
			}
		}
		if (i < level) {
			parent = npage[i];
			nids[i + 1] = get_nid(parent, offset[i], false);
		}
	}
	dn->nid = nids[level];
	dn->ofs_in_node = offset[level];
	dn->node_page = npage[level];
	dn->data_blkaddr = datablock_addr(dn->inode,
				dn->node_page, dn->ofs_in_node);
	return 0;

release_pages:
	f2fs_put_page(parent, 1);
	if (i > 1)
		f2fs_put_page(npage[0], 0);
release_out:
	dn->inode_page = NULL;
	dn->node_page = NULL;
	if (err == -ENOENT) {
		dn->cur_level = i;
		dn->max_level = level;
		dn->ofs_in_node = offset[level];
	}
	return err;
}

static void truncate_node(struct dnode_of_data *dn)
{
	struct f2fs_sb_info *sbi = F2FS_I_SB(dn->inode);
	struct node_info ni;

	get_node_info(sbi, dn->nid, &ni);

	/* Deallocate node address */
	invalidate_blocks(sbi, ni.blk_addr);
	dec_valid_node_count(sbi, dn->inode, dn->nid == dn->inode->i_ino);
	set_node_addr(sbi, &ni, NULL_ADDR, false);

	if (dn->nid == dn->inode->i_ino) {
		remove_orphan_inode(sbi, dn->nid);
		dec_valid_inode_count(sbi);
		f2fs_inode_synced(dn->inode);
	}

	clear_node_page_dirty(dn->node_page);
	set_sbi_flag(sbi, SBI_IS_DIRTY);

	f2fs_put_page(dn->node_page, 1);

	invalidate_mapping_pages(NODE_MAPPING(sbi),
			dn->node_page->index, dn->node_page->index);

	dn->node_page = NULL;
	trace_f2fs_truncate_node(dn->inode, dn->nid, ni.blk_addr);
}

static int truncate_dnode(struct dnode_of_data *dn)
{
	struct page *page;

	if (dn->nid == 0)
		return 1;

	/* get direct node */
	page = get_node_page(F2FS_I_SB(dn->inode), dn->nid);
	if (IS_ERR(page) && PTR_ERR(page) == -ENOENT)
		return 1;
	else if (IS_ERR(page))
		return PTR_ERR(page);

	/* Make dnode_of_data for parameter */
	dn->node_page = page;
	dn->ofs_in_node = 0;
	truncate_data_blocks(dn);
	truncate_node(dn);
	return 1;
}

static int truncate_nodes(struct dnode_of_data *dn, unsigned int nofs,
						int ofs, int depth)
{
	struct dnode_of_data rdn = *dn;
	struct page *page;
	struct f2fs_node *rn;
	nid_t child_nid;
	unsigned int child_nofs;
	int freed = 0;
	int i, ret;

	if (dn->nid == 0)
		return NIDS_PER_BLOCK + 1;

	trace_f2fs_truncate_nodes_enter(dn->inode, dn->nid, dn->data_blkaddr);

	page = get_node_page(F2FS_I_SB(dn->inode), dn->nid);
	if (IS_ERR(page)) {
		trace_f2fs_truncate_nodes_exit(dn->inode, PTR_ERR(page));
		return PTR_ERR(page);
	}

	ra_node_pages(page, ofs, NIDS_PER_BLOCK);

	rn = F2FS_NODE(page);
	if (depth < 3) {
		for (i = ofs; i < NIDS_PER_BLOCK; i++, freed++) {
			child_nid = le32_to_cpu(rn->in.nid[i]);
			if (child_nid == 0)
				continue;
			rdn.nid = child_nid;
			ret = truncate_dnode(&rdn);
			if (ret < 0)
				goto out_err;
			if (set_nid(page, i, 0, false))
				dn->node_changed = true;
		}
	} else {
		child_nofs = nofs + ofs * (NIDS_PER_BLOCK + 1) + 1;
		for (i = ofs; i < NIDS_PER_BLOCK; i++) {
			child_nid = le32_to_cpu(rn->in.nid[i]);
			if (child_nid == 0) {
				child_nofs += NIDS_PER_BLOCK + 1;
				continue;
			}
			rdn.nid = child_nid;
			ret = truncate_nodes(&rdn, child_nofs, 0, depth - 1);
			if (ret == (NIDS_PER_BLOCK + 1)) {
				if (set_nid(page, i, 0, false))
					dn->node_changed = true;
				child_nofs += ret;
			} else if (ret < 0 && ret != -ENOENT) {
				goto out_err;
			}
		}
		freed = child_nofs;
	}

	if (!ofs) {
		/* remove current indirect node */
		dn->node_page = page;
		truncate_node(dn);
		freed++;
	} else {
		f2fs_put_page(page, 1);
	}
	trace_f2fs_truncate_nodes_exit(dn->inode, freed);
	return freed;

out_err:
	f2fs_put_page(page, 1);
	trace_f2fs_truncate_nodes_exit(dn->inode, ret);
	return ret;
}

static int truncate_partial_nodes(struct dnode_of_data *dn,
			struct f2fs_inode *ri, int *offset, int depth)
{
	struct page *pages[2];
	nid_t nid[3];
	nid_t child_nid;
	int err = 0;
	int i;
	int idx = depth - 2;

	nid[0] = le32_to_cpu(ri->i_nid[offset[0] - NODE_DIR1_BLOCK]);
	if (!nid[0])
		return 0;

	/* get indirect nodes in the path */
	for (i = 0; i < idx + 1; i++) {
		/* reference count'll be increased */
		pages[i] = get_node_page(F2FS_I_SB(dn->inode), nid[i]);
		if (IS_ERR(pages[i])) {
			err = PTR_ERR(pages[i]);
			idx = i - 1;
			goto fail;
		}
		nid[i + 1] = get_nid(pages[i], offset[i + 1], false);
	}

	ra_node_pages(pages[idx], offset[idx + 1], NIDS_PER_BLOCK);

	/* free direct nodes linked to a partial indirect node */
	for (i = offset[idx + 1]; i < NIDS_PER_BLOCK; i++) {
		child_nid = get_nid(pages[idx], i, false);
		if (!child_nid)
			continue;
		dn->nid = child_nid;
		err = truncate_dnode(dn);
		if (err < 0)
			goto fail;
		if (set_nid(pages[idx], i, 0, false))
			dn->node_changed = true;
	}

	if (offset[idx + 1] == 0) {
		dn->node_page = pages[idx];
		dn->nid = nid[idx];
		truncate_node(dn);
	} else {
		f2fs_put_page(pages[idx], 1);
	}
	offset[idx]++;
	offset[idx + 1] = 0;
	idx--;
fail:
	for (i = idx; i >= 0; i--)
		f2fs_put_page(pages[i], 1);

	trace_f2fs_truncate_partial_nodes(dn->inode, nid, depth, err);

	return err;
}

/*
 * All the block addresses of data and nodes should be nullified.
 */
int truncate_inode_blocks(struct inode *inode, pgoff_t from)
{
	struct f2fs_sb_info *sbi = F2FS_I_SB(inode);
	int err = 0, cont = 1;
	int level, offset[4], noffset[4];
	unsigned int nofs = 0;
	struct f2fs_inode *ri;
	struct dnode_of_data dn;
	struct page *page;

	trace_f2fs_truncate_inode_blocks_enter(inode, from);

	level = get_node_path(inode, from, offset, noffset);
	if (level < 0)
		return level;

	page = get_node_page(sbi, inode->i_ino);
	if (IS_ERR(page)) {
		trace_f2fs_truncate_inode_blocks_exit(inode, PTR_ERR(page));
		return PTR_ERR(page);
	}

	set_new_dnode(&dn, inode, page, NULL, 0);
	unlock_page(page);

	ri = F2FS_INODE(page);
	switch (level) {
	case 0:
	case 1:
		nofs = noffset[1];
		break;
	case 2:
		nofs = noffset[1];
		if (!offset[level - 1])
			goto skip_partial;
		err = truncate_partial_nodes(&dn, ri, offset, level);
		if (err < 0 && err != -ENOENT)
			goto fail;
		nofs += 1 + NIDS_PER_BLOCK;
		break;
	case 3:
		nofs = 5 + 2 * NIDS_PER_BLOCK;
		if (!offset[level - 1])
			goto skip_partial;
		err = truncate_partial_nodes(&dn, ri, offset, level);
		if (err < 0 && err != -ENOENT)
			goto fail;
		break;
	default:
		BUG();
	}

skip_partial:
	while (cont) {
		dn.nid = le32_to_cpu(ri->i_nid[offset[0] - NODE_DIR1_BLOCK]);
		switch (offset[0]) {
		case NODE_DIR1_BLOCK:
		case NODE_DIR2_BLOCK:
			err = truncate_dnode(&dn);
			break;

		case NODE_IND1_BLOCK:
		case NODE_IND2_BLOCK:
			err = truncate_nodes(&dn, nofs, offset[1], 2);
			break;

		case NODE_DIND_BLOCK:
			err = truncate_nodes(&dn, nofs, offset[1], 3);
			cont = 0;
			break;

		default:
			BUG();
		}
		if (err < 0 && err != -ENOENT)
			goto fail;
		if (offset[1] == 0 &&
				ri->i_nid[offset[0] - NODE_DIR1_BLOCK]) {
			lock_page(page);
			BUG_ON(page->mapping != NODE_MAPPING(sbi));
			f2fs_wait_on_page_writeback(page, NODE, true);
			ri->i_nid[offset[0] - NODE_DIR1_BLOCK] = 0;
			set_page_dirty(page);
			unlock_page(page);
		}
		offset[1] = 0;
		offset[0]++;
		nofs += err;
	}
fail:
	f2fs_put_page(page, 0);
	trace_f2fs_truncate_inode_blocks_exit(inode, err);
	return err > 0 ? 0 : err;
}

/* caller must lock inode page */
int truncate_xattr_node(struct inode *inode)
{
	struct f2fs_sb_info *sbi = F2FS_I_SB(inode);
	nid_t nid = F2FS_I(inode)->i_xattr_nid;
	struct dnode_of_data dn;
	struct page *npage;

	if (!nid)
		return 0;

	npage = get_node_page(sbi, nid);
	if (IS_ERR(npage))
		return PTR_ERR(npage);

	f2fs_i_xnid_write(inode, 0);

	set_new_dnode(&dn, inode, NULL, npage, nid);
	truncate_node(&dn);
	return 0;
}

/*
 * Caller should grab and release a rwsem by calling f2fs_lock_op() and
 * f2fs_unlock_op().
 */
int remove_inode_page(struct inode *inode)
{
	struct dnode_of_data dn;
	int err;

	set_new_dnode(&dn, inode, NULL, NULL, inode->i_ino);
	err = get_dnode_of_data(&dn, 0, LOOKUP_NODE);
	if (err)
		return err;

	err = truncate_xattr_node(inode);
	if (err) {
		f2fs_put_dnode(&dn);
		return err;
	}

	/* remove potential inline_data blocks */
	if (S_ISREG(inode->i_mode) || S_ISDIR(inode->i_mode) ||
				S_ISLNK(inode->i_mode))
		truncate_data_blocks_range(&dn, 1);

	/* 0 is possible, after f2fs_new_inode() has failed */
	f2fs_bug_on(F2FS_I_SB(inode),
			inode->i_blocks != 0 && inode->i_blocks != 8);

	/* will put inode & node pages */
	truncate_node(&dn);
	return 0;
}

struct page *new_inode_page(struct inode *inode)
{
	struct dnode_of_data dn;

	/* allocate inode page for new inode */
	set_new_dnode(&dn, inode, NULL, NULL, inode->i_ino);

	/* caller should f2fs_put_page(page, 1); */
	return new_node_page(&dn, 0);
}

struct page *new_node_page(struct dnode_of_data *dn, unsigned int ofs)
{
	struct f2fs_sb_info *sbi = F2FS_I_SB(dn->inode);
	struct node_info new_ni;
	struct page *page;
	int err;

	if (unlikely(is_inode_flag_set(dn->inode, FI_NO_ALLOC)))
		return ERR_PTR(-EPERM);

	page = f2fs_grab_cache_page(NODE_MAPPING(sbi), dn->nid, false);
	if (!page)
		return ERR_PTR(-ENOMEM);

	if (unlikely((err = inc_valid_node_count(sbi, dn->inode, !ofs))))
		goto fail;

#ifdef CONFIG_F2FS_CHECK_FS
	get_node_info(sbi, dn->nid, &new_ni);
	f2fs_bug_on(sbi, new_ni.blk_addr != NULL_ADDR);
#endif
	new_ni.nid = dn->nid;
	new_ni.ino = dn->inode->i_ino;
	new_ni.blk_addr = NULL_ADDR;
	new_ni.flag = 0;
	new_ni.version = 0;
	set_node_addr(sbi, &new_ni, NEW_ADDR, false);

	f2fs_wait_on_page_writeback(page, NODE, true);
	fill_node_footer(page, dn->nid, dn->inode->i_ino, ofs, true);
	set_cold_node(dn->inode, page);
	if (!PageUptodate(page))
		SetPageUptodate(page);
	if (set_page_dirty(page))
		dn->node_changed = true;

	if (f2fs_has_xattr_block(ofs))
		f2fs_i_xnid_write(dn->inode, dn->nid);

	if (ofs == 0)
		inc_valid_inode_count(sbi);
	return page;

fail:
	clear_node_page_dirty(page);
	f2fs_put_page(page, 1);
	return ERR_PTR(err);
}

/*
 * Caller should do after getting the following values.
 * 0: f2fs_put_page(page, 0)
 * LOCKED_PAGE or error: f2fs_put_page(page, 1)
 */
static int read_node_page(struct page *page, int op_flags)
{
	struct f2fs_sb_info *sbi = F2FS_P_SB(page);
	struct node_info ni;
	struct f2fs_io_info fio = {
		.sbi = sbi,
		.type = NODE,
		.op = REQ_OP_READ,
		.op_flags = op_flags,
		.page = page,
		.encrypted_page = NULL,
	};

	if (PageUptodate(page))
		return LOCKED_PAGE;

	get_node_info(sbi, page->index, &ni);

	if (unlikely(ni.blk_addr == NULL_ADDR)) {
		ClearPageUptodate(page);
		return -ENOENT;
	}

	fio.new_blkaddr = fio.old_blkaddr = ni.blk_addr;
	return f2fs_submit_page_bio(&fio);
}

/*
 * Readahead a node page
 */
void ra_node_page(struct f2fs_sb_info *sbi, nid_t nid)
{
	struct page *apage;
	int err;

	if (!nid)
		return;
	f2fs_bug_on(sbi, check_nid_range(sbi, nid));

	rcu_read_lock();
	apage = radix_tree_lookup(&NODE_MAPPING(sbi)->page_tree, nid);
	rcu_read_unlock();
	if (apage)
		return;

	apage = f2fs_grab_cache_page(NODE_MAPPING(sbi), nid, false);
	if (!apage)
		return;

	err = read_node_page(apage, REQ_RAHEAD);
	f2fs_put_page(apage, err ? 1 : 0);
}

static struct page *__get_node_page(struct f2fs_sb_info *sbi, pgoff_t nid,
					struct page *parent, int start)
{
	struct page *page;
	int err;

	if (!nid)
		return ERR_PTR(-ENOENT);
	f2fs_bug_on(sbi, check_nid_range(sbi, nid));
repeat:
	page = f2fs_grab_cache_page(NODE_MAPPING(sbi), nid, false);
	if (!page)
		return ERR_PTR(-ENOMEM);

	err = read_node_page(page, 0);
	if (err < 0) {
		f2fs_put_page(page, 1);
		return ERR_PTR(err);
	} else if (err == LOCKED_PAGE) {
		err = 0;
		goto page_hit;
	}

	if (parent)
		ra_node_pages(parent, start + 1, MAX_RA_NODE);

	lock_page(page);

	if (unlikely(page->mapping != NODE_MAPPING(sbi))) {
		f2fs_put_page(page, 1);
		goto repeat;
	}

	if (unlikely(!PageUptodate(page))) {
		err = -EIO;
		goto out_err;
	}

	if (!f2fs_inode_chksum_verify(sbi, page)) {
		err = -EBADMSG;
		goto out_err;
	}
page_hit:
	if(unlikely(nid != nid_of_node(page))) {
		f2fs_msg(sbi->sb, KERN_WARNING, "inconsistent node block, "
			"nid:%lu, node_footer[nid:%u,ino:%u,ofs:%u,cpver:%llu,blkaddr:%u]",
			nid, nid_of_node(page), ino_of_node(page),
			ofs_of_node(page), cpver_of_node(page),
			next_blkaddr_of_node(page));
		err = -EINVAL;
out_err:
		ClearPageUptodate(page);
		f2fs_put_page(page, 1);
		return ERR_PTR(err);
	}
	return page;
}

struct page *get_node_page(struct f2fs_sb_info *sbi, pgoff_t nid)
{
	return __get_node_page(sbi, nid, NULL, 0);
}

struct page *get_node_page_ra(struct page *parent, int start)
{
	struct f2fs_sb_info *sbi = F2FS_P_SB(parent);
	nid_t nid = get_nid(parent, start, false);

	return __get_node_page(sbi, nid, parent, start);
}

static void flush_inline_data(struct f2fs_sb_info *sbi, nid_t ino)
{
	struct inode *inode;
	struct page *page;
	int ret;

	/* should flush inline_data before evict_inode */
	inode = ilookup(sbi->sb, ino);
	if (!inode)
		return;

	page = f2fs_pagecache_get_page(inode->i_mapping, 0,
					FGP_LOCK|FGP_NOWAIT, 0);
	if (!page)
		goto iput_out;

	if (!PageUptodate(page))
		goto page_out;

	if (!PageDirty(page))
		goto page_out;

	if (!clear_page_dirty_for_io(page))
		goto page_out;

	ret = f2fs_write_inline_data(inode, page);
	inode_dec_dirty_pages(inode);
	remove_dirty_inode(inode);
	if (ret)
		set_page_dirty(page);
page_out:
	f2fs_put_page(page, 1);
iput_out:
	iput(inode);
}

static struct page *last_fsync_dnode(struct f2fs_sb_info *sbi, nid_t ino)
{
	pgoff_t index;
	struct pagevec pvec;
	struct page *last_page = NULL;
	int nr_pages;

	pagevec_init(&pvec);
	index = 0;

	while ((nr_pages = pagevec_lookup_tag(&pvec, NODE_MAPPING(sbi), &index,
				PAGECACHE_TAG_DIRTY))) {
		int i;

		for (i = 0; i < nr_pages; i++) {
			struct page *page = pvec.pages[i];

			if (unlikely(f2fs_cp_error(sbi))) {
				f2fs_put_page(last_page, 0);
				pagevec_release(&pvec);
				return ERR_PTR(-EIO);
			}

			if (!IS_DNODE(page) || !is_cold_node(page))
				continue;
			if (ino_of_node(page) != ino)
				continue;

			lock_page(page);

			if (unlikely(page->mapping != NODE_MAPPING(sbi))) {
continue_unlock:
				unlock_page(page);
				continue;
			}
			if (ino_of_node(page) != ino)
				goto continue_unlock;

			if (!PageDirty(page)) {
				/* someone wrote it for us */
				goto continue_unlock;
			}

			if (last_page)
				f2fs_put_page(last_page, 0);

			get_page(page);
			last_page = page;
			unlock_page(page);
		}
		pagevec_release(&pvec);
		cond_resched();
	}
	return last_page;
}

static int __write_node_page(struct page *page, bool atomic, bool *submitted,
				struct writeback_control *wbc, bool do_balance,
				enum iostat_type io_type)
{
	struct f2fs_sb_info *sbi = F2FS_P_SB(page);
	nid_t nid;
	struct node_info ni;
	struct f2fs_io_info fio = {
		.sbi = sbi,
		.ino = ino_of_node(page),
		.type = NODE,
		.op = REQ_OP_WRITE,
		.op_flags = wbc_to_write_flags(wbc),
		.page = page,
		.encrypted_page = NULL,
		.submitted = false,
		.io_type = io_type,
		.io_wbc = wbc,
	};

	trace_f2fs_writepage(page, NODE);

	if (unlikely(f2fs_cp_error(sbi))) {
		dec_page_count(sbi, F2FS_DIRTY_NODES);
		unlock_page(page);
		return 0;
	}

	if (unlikely(is_sbi_flag_set(sbi, SBI_POR_DOING)))
		goto redirty_out;

	/* get old block addr of this node page */
	nid = nid_of_node(page);
	f2fs_bug_on(sbi, page->index != nid);

	if (wbc->for_reclaim) {
		if (!down_read_trylock(&sbi->node_write))
			goto redirty_out;
	} else {
		down_read(&sbi->node_write);
	}

	get_node_info(sbi, nid, &ni);

	/* This page is already truncated */
	if (unlikely(ni.blk_addr == NULL_ADDR)) {
		ClearPageUptodate(page);
		dec_page_count(sbi, F2FS_DIRTY_NODES);
		up_read(&sbi->node_write);
		unlock_page(page);
		return 0;
	}

	if (atomic && !test_opt(sbi, NOBARRIER))
		fio.op_flags |= REQ_PREFLUSH | REQ_FUA;

	set_page_writeback(page);
	fio.old_blkaddr = ni.blk_addr;
	write_node_page(nid, &fio);
	set_node_addr(sbi, &ni, fio.new_blkaddr, is_fsync_dnode(page));
	dec_page_count(sbi, F2FS_DIRTY_NODES);
	up_read(&sbi->node_write);

	if (wbc->for_reclaim) {
		f2fs_submit_merged_write_cond(sbi, page->mapping->host, 0,
						page->index, NODE);
		submitted = NULL;
	}

	unlock_page(page);

	if (unlikely(f2fs_cp_error(sbi))) {
		f2fs_submit_merged_write(sbi, NODE);
		submitted = NULL;
	}
	if (submitted)
		*submitted = fio.submitted;

	if (do_balance)
		f2fs_balance_fs(sbi, false);
	return 0;

redirty_out:
	redirty_page_for_writepage(wbc, page);
	return AOP_WRITEPAGE_ACTIVATE;
}

void move_node_page(struct page *node_page, int gc_type)
{
	if (gc_type == FG_GC) {
		struct writeback_control wbc = {
			.sync_mode = WB_SYNC_ALL,
			.nr_to_write = 1,
			.for_reclaim = 0,
		};

		set_page_dirty(node_page);
		f2fs_wait_on_page_writeback(node_page, NODE, true);

		f2fs_bug_on(F2FS_P_SB(node_page), PageWriteback(node_page));
		if (!clear_page_dirty_for_io(node_page))
			goto out_page;

		if (__write_node_page(node_page, false, NULL,
					&wbc, false, FS_GC_NODE_IO))
			unlock_page(node_page);
		goto release_page;
	} else {
		/* set page dirty and write it */
		if (!PageWriteback(node_page))
			set_page_dirty(node_page);
	}
out_page:
	unlock_page(node_page);
release_page:
	f2fs_put_page(node_page, 0);
}

static int f2fs_write_node_page(struct page *page,
				struct writeback_control *wbc)
{
	return __write_node_page(page, false, NULL, wbc, false, FS_NODE_IO);
}

int fsync_node_pages(struct f2fs_sb_info *sbi, struct inode *inode,
			struct writeback_control *wbc, bool atomic)
{
	pgoff_t index;
	pgoff_t last_idx = ULONG_MAX;
	struct pagevec pvec;
	int ret = 0;
	struct page *last_page = NULL;
	bool marked = false;
	nid_t ino = inode->i_ino;
	int nr_pages;

	if (atomic) {
		last_page = last_fsync_dnode(sbi, ino);
		if (IS_ERR_OR_NULL(last_page))
			return PTR_ERR_OR_ZERO(last_page);
	}
retry:
	pagevec_init(&pvec);
	index = 0;

	while ((nr_pages = pagevec_lookup_tag(&pvec, NODE_MAPPING(sbi), &index,
				PAGECACHE_TAG_DIRTY))) {
		int i;

		for (i = 0; i < nr_pages; i++) {
			struct page *page = pvec.pages[i];
			bool submitted = false;

			if (unlikely(f2fs_cp_error(sbi))) {
				f2fs_put_page(last_page, 0);
				pagevec_release(&pvec);
				ret = -EIO;
				goto out;
			}

			if (!IS_DNODE(page) || !is_cold_node(page))
				continue;
			if (ino_of_node(page) != ino)
				continue;

			lock_page(page);

			if (unlikely(page->mapping != NODE_MAPPING(sbi))) {
continue_unlock:
				unlock_page(page);
				continue;
			}
			if (ino_of_node(page) != ino)
				goto continue_unlock;

			if (!PageDirty(page) && page != last_page) {
				/* someone wrote it for us */
				goto continue_unlock;
			}

			f2fs_wait_on_page_writeback(page, NODE, true);
			BUG_ON(PageWriteback(page));

			set_fsync_mark(page, 0);
			set_dentry_mark(page, 0);

			if (!atomic || page == last_page) {
				set_fsync_mark(page, 1);
				if (IS_INODE(page)) {
					if (is_inode_flag_set(inode,
								FI_DIRTY_INODE))
						update_inode(inode, page);
					set_dentry_mark(page,
						need_dentry_mark(sbi, ino));
				}
				/*  may be written by other thread */
				if (!PageDirty(page))
					set_page_dirty(page);
			}

			if (!clear_page_dirty_for_io(page))
				goto continue_unlock;

			ret = __write_node_page(page, atomic &&
						page == last_page,
						&submitted, wbc, true,
						FS_NODE_IO);
			if (ret) {
				unlock_page(page);
				f2fs_put_page(last_page, 0);
				break;
			} else if (submitted) {
				last_idx = page->index;
			}

			if (page == last_page) {
				f2fs_put_page(page, 0);
				marked = true;
				break;
			}
		}
		pagevec_release(&pvec);
		cond_resched();

		if (ret || marked)
			break;
	}
	if (!ret && atomic && !marked) {
		f2fs_msg(sbi->sb, KERN_DEBUG,
			"Retry to write fsync mark: ino=%u, idx=%lx",
					ino, last_page->index);
		lock_page(last_page);
		f2fs_wait_on_page_writeback(last_page, NODE, true);
		set_page_dirty(last_page);
		unlock_page(last_page);
		goto retry;
	}
out:
	if (last_idx != ULONG_MAX)
		f2fs_submit_merged_write_cond(sbi, NULL, ino, last_idx, NODE);
	return ret ? -EIO: 0;
}

int sync_node_pages(struct f2fs_sb_info *sbi, struct writeback_control *wbc,
				bool do_balance, enum iostat_type io_type)
{
	pgoff_t index;
	struct pagevec pvec;
	int step = 0;
	int nwritten = 0;
	int ret = 0;
	int nr_pages;

	pagevec_init(&pvec);

next_step:
	index = 0;

	while ((nr_pages = pagevec_lookup_tag(&pvec, NODE_MAPPING(sbi), &index,
				PAGECACHE_TAG_DIRTY))) {
		int i;

		for (i = 0; i < nr_pages; i++) {
			struct page *page = pvec.pages[i];
			bool submitted = false;

			/*
			 * flushing sequence with step:
			 * 0. indirect nodes
			 * 1. dentry dnodes
			 * 2. file dnodes
			 */
			if (step == 0 && IS_DNODE(page))
				continue;
			if (step == 1 && (!IS_DNODE(page) ||
						is_cold_node(page)))
				continue;
			if (step == 2 && (!IS_DNODE(page) ||
						!is_cold_node(page)))
				continue;
lock_node:
			if (!trylock_page(page))
				continue;

			if (unlikely(page->mapping != NODE_MAPPING(sbi))) {
continue_unlock:
				unlock_page(page);
				continue;
			}

			if (!PageDirty(page)) {
				/* someone wrote it for us */
				goto continue_unlock;
			}

			/* flush inline_data */
			if (is_inline_node(page)) {
				clear_inline_node(page);
				unlock_page(page);
				flush_inline_data(sbi, ino_of_node(page));
				goto lock_node;
			}

			f2fs_wait_on_page_writeback(page, NODE, true);

			BUG_ON(PageWriteback(page));
			if (!clear_page_dirty_for_io(page))
				goto continue_unlock;

			set_fsync_mark(page, 0);
			set_dentry_mark(page, 0);

			ret = __write_node_page(page, false, &submitted,
						wbc, do_balance, io_type);
			if (ret)
				unlock_page(page);
			else if (submitted)
				nwritten++;

			if (--wbc->nr_to_write == 0)
				break;
		}
		pagevec_release(&pvec);
		cond_resched();

		if (wbc->nr_to_write == 0) {
			step = 2;
			break;
		}
	}

	if (step < 2) {
		step++;
		goto next_step;
	}

	if (nwritten)
		f2fs_submit_merged_write(sbi, NODE);

	if (unlikely(f2fs_cp_error(sbi)))
		return -EIO;
	return ret;
}

int wait_on_node_pages_writeback(struct f2fs_sb_info *sbi, nid_t ino)
{
	pgoff_t index = 0;
	struct pagevec pvec;
	int ret2, ret = 0;
	int nr_pages;

	pagevec_init(&pvec);

	while ((nr_pages = pagevec_lookup_tag(&pvec, NODE_MAPPING(sbi), &index,
				PAGECACHE_TAG_WRITEBACK))) {
		int i;

		for (i = 0; i < nr_pages; i++) {
			struct page *page = pvec.pages[i];

			if (ino && ino_of_node(page) == ino) {
				f2fs_wait_on_page_writeback(page, NODE, true);
				if (TestClearPageError(page))
					ret = -EIO;
			}
		}
		pagevec_release(&pvec);
		cond_resched();
	}

	ret2 = filemap_check_errors(NODE_MAPPING(sbi));
	if (!ret)
		ret = ret2;
	return ret;
}

static int f2fs_write_node_pages(struct address_space *mapping,
			    struct writeback_control *wbc)
{
	struct f2fs_sb_info *sbi = F2FS_M_SB(mapping);
	struct blk_plug plug;
	long diff;

	if (unlikely(is_sbi_flag_set(sbi, SBI_POR_DOING)))
		goto skip_write;

	/* balancing f2fs's metadata in background */
	f2fs_balance_fs_bg(sbi);

	/* collect a number of dirty node pages and write together */
	if (get_pages(sbi, F2FS_DIRTY_NODES) < nr_pages_to_skip(sbi, NODE))
		goto skip_write;

	trace_f2fs_writepages(mapping->host, wbc, NODE);

	diff = nr_pages_to_write(sbi, NODE, wbc);
	wbc->sync_mode = WB_SYNC_NONE;
	blk_start_plug(&plug);
	sync_node_pages(sbi, wbc, true, FS_NODE_IO);
	blk_finish_plug(&plug);
	wbc->nr_to_write = max((long)0, wbc->nr_to_write - diff);
	return 0;

skip_write:
	wbc->pages_skipped += get_pages(sbi, F2FS_DIRTY_NODES);
	trace_f2fs_writepages(mapping->host, wbc, NODE);
	return 0;
}

static int f2fs_set_node_page_dirty(struct page *page)
{
	trace_f2fs_set_page_dirty(page, NODE);

	if (!PageUptodate(page))
		SetPageUptodate(page);
	if (!PageDirty(page)) {
		f2fs_set_page_dirty_nobuffers(page);
		inc_page_count(F2FS_P_SB(page), F2FS_DIRTY_NODES);
		SetPagePrivate(page);
		f2fs_trace_pid(page);
		return 1;
	}
	return 0;
}

/*
 * Structure of the f2fs node operations
 */
const struct address_space_operations f2fs_node_aops = {
	.writepage	= f2fs_write_node_page,
	.writepages	= f2fs_write_node_pages,
	.set_page_dirty	= f2fs_set_node_page_dirty,
	.invalidatepage	= f2fs_invalidate_page,
	.releasepage	= f2fs_release_page,
#ifdef CONFIG_MIGRATION
	.migratepage    = f2fs_migrate_page,
#endif
};

static struct free_nid *__lookup_free_nid_list(struct f2fs_nm_info *nm_i,
						nid_t n)
{
	return radix_tree_lookup(&nm_i->free_nid_root, n);
}

static int __insert_free_nid(struct f2fs_sb_info *sbi,
			struct free_nid *i, enum nid_state state)
{
	struct f2fs_nm_info *nm_i = NM_I(sbi);

	int err = radix_tree_insert(&nm_i->free_nid_root, i->nid, i);
	if (err)
		return err;

	f2fs_bug_on(sbi, state != i->state);
	nm_i->nid_cnt[state]++;
	if (state == FREE_NID)
		list_add_tail(&i->list, &nm_i->free_nid_list);
	return 0;
}

static void __remove_free_nid(struct f2fs_sb_info *sbi,
			struct free_nid *i, enum nid_state state)
<<<<<<< HEAD
=======
{
	struct f2fs_nm_info *nm_i = NM_I(sbi);

	f2fs_bug_on(sbi, state != i->state);
	nm_i->nid_cnt[state]--;
	if (state == FREE_NID)
		list_del(&i->list);
	radix_tree_delete(&nm_i->free_nid_root, i->nid);
}

static void __move_free_nid(struct f2fs_sb_info *sbi, struct free_nid *i,
			enum nid_state org_state, enum nid_state dst_state)
{
	struct f2fs_nm_info *nm_i = NM_I(sbi);

	f2fs_bug_on(sbi, org_state != i->state);
	i->state = dst_state;
	nm_i->nid_cnt[org_state]--;
	nm_i->nid_cnt[dst_state]++;

	switch (dst_state) {
	case PREALLOC_NID:
		list_del(&i->list);
		break;
	case FREE_NID:
		list_add_tail(&i->list, &nm_i->free_nid_list);
		break;
	default:
		BUG_ON(1);
	}
}

static void update_free_nid_bitmap(struct f2fs_sb_info *sbi, nid_t nid,
							bool set, bool build)
>>>>>>> 661e50bc
{
	struct f2fs_nm_info *nm_i = NM_I(sbi);
	unsigned int nat_ofs = NAT_BLOCK_OFFSET(nid);
	unsigned int nid_ofs = nid - START_NID(nid);

<<<<<<< HEAD
	f2fs_bug_on(sbi, state != i->state);
	nm_i->nid_cnt[state]--;
	if (state == FREE_NID)
		list_del(&i->list);
	radix_tree_delete(&nm_i->free_nid_root, i->nid);
}

static void __move_free_nid(struct f2fs_sb_info *sbi, struct free_nid *i,
			enum nid_state org_state, enum nid_state dst_state)
{
	struct f2fs_nm_info *nm_i = NM_I(sbi);

	f2fs_bug_on(sbi, org_state != i->state);
	i->state = dst_state;
	nm_i->nid_cnt[org_state]--;
	nm_i->nid_cnt[dst_state]++;

	switch (dst_state) {
	case PREALLOC_NID:
		list_del(&i->list);
		break;
	case FREE_NID:
		list_add_tail(&i->list, &nm_i->free_nid_list);
		break;
	default:
		BUG_ON(1);
=======
	if (!test_bit_le(nat_ofs, nm_i->nat_block_bitmap))
		return;

	if (set) {
		if (test_bit_le(nid_ofs, nm_i->free_nid_bitmap[nat_ofs]))
			return;
		__set_bit_le(nid_ofs, nm_i->free_nid_bitmap[nat_ofs]);
		nm_i->free_nid_count[nat_ofs]++;
	} else {
		if (!test_bit_le(nid_ofs, nm_i->free_nid_bitmap[nat_ofs]))
			return;
		__clear_bit_le(nid_ofs, nm_i->free_nid_bitmap[nat_ofs]);
		if (!build)
			nm_i->free_nid_count[nat_ofs]--;
>>>>>>> 661e50bc
	}
}

/* return if the nid is recognized as free */
static bool add_free_nid(struct f2fs_sb_info *sbi,
				nid_t nid, bool build, bool update)
{
	struct f2fs_nm_info *nm_i = NM_I(sbi);
	struct free_nid *i, *e;
	struct nat_entry *ne;
	int err = -EINVAL;
	bool ret = false;

	/* 0 nid should not be used */
	if (unlikely(nid == 0))
		return false;

	i = f2fs_kmem_cache_alloc(free_nid_slab, GFP_NOFS);
	i->nid = nid;
	i->state = FREE_NID;

	radix_tree_preload(GFP_NOFS | __GFP_NOFAIL);

	spin_lock(&nm_i->nid_list_lock);

	if (build) {
		/*
		 *   Thread A             Thread B
		 *  - f2fs_create
		 *   - f2fs_new_inode
		 *    - alloc_nid
		 *     - __insert_nid_to_list(PREALLOC_NID)
		 *                     - f2fs_balance_fs_bg
		 *                      - build_free_nids
		 *                       - __build_free_nids
		 *                        - scan_nat_page
		 *                         - add_free_nid
		 *                          - __lookup_nat_cache
		 *  - f2fs_add_link
		 *   - init_inode_metadata
		 *    - new_inode_page
		 *     - new_node_page
		 *      - set_node_addr
		 *  - alloc_nid_done
		 *   - __remove_nid_from_list(PREALLOC_NID)
		 *                         - __insert_nid_to_list(FREE_NID)
		 */
		ne = __lookup_nat_cache(nm_i, nid);
		if (ne && (!get_nat_flag(ne, IS_CHECKPOINTED) ||
				nat_get_blkaddr(ne) != NULL_ADDR))
			goto err_out;

		e = __lookup_free_nid_list(nm_i, nid);
		if (e) {
			if (e->state == FREE_NID)
				ret = true;
			goto err_out;
		}
	}
	ret = true;
	err = __insert_free_nid(sbi, i, FREE_NID);
err_out:
	if (update) {
		update_free_nid_bitmap(sbi, nid, ret, build);
		if (!build)
			nm_i->available_nids++;
	}
	spin_unlock(&nm_i->nid_list_lock);
	radix_tree_preload_end();

	if (err)
		kmem_cache_free(free_nid_slab, i);
	return ret;
}

static void remove_free_nid(struct f2fs_sb_info *sbi, nid_t nid)
{
	struct f2fs_nm_info *nm_i = NM_I(sbi);
	struct free_nid *i;
	bool need_free = false;

	spin_lock(&nm_i->nid_list_lock);
	i = __lookup_free_nid_list(nm_i, nid);
	if (i && i->state == FREE_NID) {
		__remove_free_nid(sbi, i, FREE_NID);
		need_free = true;
	}
	spin_unlock(&nm_i->nid_list_lock);

	if (need_free)
		kmem_cache_free(free_nid_slab, i);
}

<<<<<<< HEAD
static void update_free_nid_bitmap(struct f2fs_sb_info *sbi, nid_t nid,
							bool set, bool build)
{
	struct f2fs_nm_info *nm_i = NM_I(sbi);
	unsigned int nat_ofs = NAT_BLOCK_OFFSET(nid);
	unsigned int nid_ofs = nid - START_NID(nid);

	if (!test_bit_le(nat_ofs, nm_i->nat_block_bitmap))
		return;

	if (set) {
		if (test_bit_le(nid_ofs, nm_i->free_nid_bitmap[nat_ofs]))
			return;
		__set_bit_le(nid_ofs, nm_i->free_nid_bitmap[nat_ofs]);
		nm_i->free_nid_count[nat_ofs]++;
	} else {
		if (!test_bit_le(nid_ofs, nm_i->free_nid_bitmap[nat_ofs]))
			return;
		__clear_bit_le(nid_ofs, nm_i->free_nid_bitmap[nat_ofs]);
		if (!build)
			nm_i->free_nid_count[nat_ofs]--;
	}
}

=======
>>>>>>> 661e50bc
static void scan_nat_page(struct f2fs_sb_info *sbi,
			struct page *nat_page, nid_t start_nid)
{
	struct f2fs_nm_info *nm_i = NM_I(sbi);
	struct f2fs_nat_block *nat_blk = page_address(nat_page);
	block_t blk_addr;
	unsigned int nat_ofs = NAT_BLOCK_OFFSET(start_nid);
	int i;

	__set_bit_le(nat_ofs, nm_i->nat_block_bitmap);

	i = start_nid % NAT_ENTRY_PER_BLOCK;

	for (; i < NAT_ENTRY_PER_BLOCK; i++, start_nid++) {
		if (unlikely(start_nid >= nm_i->max_nid))
			break;

		blk_addr = le32_to_cpu(nat_blk->entries[i].block_addr);
		f2fs_bug_on(sbi, blk_addr == NEW_ADDR);
		if (blk_addr == NULL_ADDR) {
			add_free_nid(sbi, start_nid, true, true);
		} else {
			spin_lock(&NM_I(sbi)->nid_list_lock);
			update_free_nid_bitmap(sbi, start_nid, false, true);
			spin_unlock(&NM_I(sbi)->nid_list_lock);
		}
	}
}

static void scan_curseg_cache(struct f2fs_sb_info *sbi)
{
	struct curseg_info *curseg = CURSEG_I(sbi, CURSEG_HOT_DATA);
	struct f2fs_journal *journal = curseg->journal;
	int i;

	down_read(&curseg->journal_rwsem);
	for (i = 0; i < nats_in_cursum(journal); i++) {
		block_t addr;
		nid_t nid;

		addr = le32_to_cpu(nat_in_journal(journal, i).block_addr);
		nid = le32_to_cpu(nid_in_journal(journal, i));
		if (addr == NULL_ADDR)
<<<<<<< HEAD
			add_free_nid(sbi, nid, true);
=======
			add_free_nid(sbi, nid, true, false);
>>>>>>> 661e50bc
		else
			remove_free_nid(sbi, nid);
	}
	up_read(&curseg->journal_rwsem);
}

static void scan_free_nid_bits(struct f2fs_sb_info *sbi)
{
	struct f2fs_nm_info *nm_i = NM_I(sbi);
	unsigned int i, idx;
	nid_t nid;

	down_read(&nm_i->nat_tree_lock);

	for (i = 0; i < nm_i->nat_blocks; i++) {
		if (!test_bit_le(i, nm_i->nat_block_bitmap))
			continue;
		if (!nm_i->free_nid_count[i])
			continue;
		for (idx = 0; idx < NAT_ENTRY_PER_BLOCK; idx++) {
			idx = find_next_bit_le(nm_i->free_nid_bitmap[i],
						NAT_ENTRY_PER_BLOCK, idx);
			if (idx >= NAT_ENTRY_PER_BLOCK)
				break;

			nid = i * NAT_ENTRY_PER_BLOCK + idx;
			add_free_nid(sbi, nid, true, false);

			if (nm_i->nid_cnt[FREE_NID] >= MAX_FREE_NIDS)
				goto out;
		}
	}
out:
	scan_curseg_cache(sbi);

	up_read(&nm_i->nat_tree_lock);
}

static void __build_free_nids(struct f2fs_sb_info *sbi, bool sync, bool mount)
{
	struct f2fs_nm_info *nm_i = NM_I(sbi);
	int i = 0;
	nid_t nid = nm_i->next_scan_nid;

	if (unlikely(nid >= nm_i->max_nid))
		nid = 0;

	/* Enough entries */
	if (nm_i->nid_cnt[FREE_NID] >= NAT_ENTRY_PER_BLOCK)
		return;

	if (!sync && !available_free_memory(sbi, FREE_NIDS))
		return;

	if (!mount) {
		/* try to find free nids in free_nid_bitmap */
		scan_free_nid_bits(sbi);

		if (nm_i->nid_cnt[FREE_NID] >= NAT_ENTRY_PER_BLOCK)
			return;
	}

	/* readahead nat pages to be scanned */
	ra_meta_pages(sbi, NAT_BLOCK_OFFSET(nid), FREE_NID_PAGES,
							META_NAT, true);

	down_read(&nm_i->nat_tree_lock);

	while (1) {
		if (!test_bit_le(NAT_BLOCK_OFFSET(nid),
						nm_i->nat_block_bitmap)) {
			struct page *page = get_current_nat_page(sbi, nid);

			scan_nat_page(sbi, page, nid);
			f2fs_put_page(page, 1);
		}

		nid += (NAT_ENTRY_PER_BLOCK - (nid % NAT_ENTRY_PER_BLOCK));
		if (unlikely(nid >= nm_i->max_nid))
			nid = 0;

		if (++i >= FREE_NID_PAGES)
			break;
	}

	/* go to the next free nat pages to find free nids abundantly */
	nm_i->next_scan_nid = nid;

	/* find free nids from current sum_pages */
	scan_curseg_cache(sbi);

	up_read(&nm_i->nat_tree_lock);

	ra_meta_pages(sbi, NAT_BLOCK_OFFSET(nm_i->next_scan_nid),
					nm_i->ra_nid_pages, META_NAT, false);
}

void build_free_nids(struct f2fs_sb_info *sbi, bool sync, bool mount)
{
	mutex_lock(&NM_I(sbi)->build_lock);
	__build_free_nids(sbi, sync, mount);
	mutex_unlock(&NM_I(sbi)->build_lock);
}

/*
 * If this function returns success, caller can obtain a new nid
 * from second parameter of this function.
 * The returned nid could be used ino as well as nid when inode is created.
 */
bool alloc_nid(struct f2fs_sb_info *sbi, nid_t *nid)
{
	struct f2fs_nm_info *nm_i = NM_I(sbi);
	struct free_nid *i = NULL;
retry:
#ifdef CONFIG_F2FS_FAULT_INJECTION
	if (time_to_inject(sbi, FAULT_ALLOC_NID)) {
		f2fs_show_injection_info(FAULT_ALLOC_NID);
		return false;
	}
#endif
	spin_lock(&nm_i->nid_list_lock);

	if (unlikely(nm_i->available_nids == 0)) {
		spin_unlock(&nm_i->nid_list_lock);
		return false;
	}

	/* We should not use stale free nids created by build_free_nids */
	if (nm_i->nid_cnt[FREE_NID] && !on_build_free_nids(nm_i)) {
		f2fs_bug_on(sbi, list_empty(&nm_i->free_nid_list));
		i = list_first_entry(&nm_i->free_nid_list,
					struct free_nid, list);
		*nid = i->nid;

		__move_free_nid(sbi, i, FREE_NID, PREALLOC_NID);
		nm_i->available_nids--;

		update_free_nid_bitmap(sbi, *nid, false, false);

		spin_unlock(&nm_i->nid_list_lock);
		return true;
	}
	spin_unlock(&nm_i->nid_list_lock);

	/* Let's scan nat pages and its caches to get free nids */
	build_free_nids(sbi, true, false);
	goto retry;
}

/*
 * alloc_nid() should be called prior to this function.
 */
void alloc_nid_done(struct f2fs_sb_info *sbi, nid_t nid)
{
	struct f2fs_nm_info *nm_i = NM_I(sbi);
	struct free_nid *i;

	spin_lock(&nm_i->nid_list_lock);
	i = __lookup_free_nid_list(nm_i, nid);
	f2fs_bug_on(sbi, !i);
	__remove_free_nid(sbi, i, PREALLOC_NID);
	spin_unlock(&nm_i->nid_list_lock);

	kmem_cache_free(free_nid_slab, i);
}

/*
 * alloc_nid() should be called prior to this function.
 */
void alloc_nid_failed(struct f2fs_sb_info *sbi, nid_t nid)
{
	struct f2fs_nm_info *nm_i = NM_I(sbi);
	struct free_nid *i;
	bool need_free = false;

	if (!nid)
		return;

	spin_lock(&nm_i->nid_list_lock);
	i = __lookup_free_nid_list(nm_i, nid);
	f2fs_bug_on(sbi, !i);

	if (!available_free_memory(sbi, FREE_NIDS)) {
		__remove_free_nid(sbi, i, PREALLOC_NID);
		need_free = true;
	} else {
		__move_free_nid(sbi, i, PREALLOC_NID, FREE_NID);
	}

	nm_i->available_nids++;

	update_free_nid_bitmap(sbi, nid, true, false);

	spin_unlock(&nm_i->nid_list_lock);

	if (need_free)
		kmem_cache_free(free_nid_slab, i);
}

int try_to_free_nids(struct f2fs_sb_info *sbi, int nr_shrink)
{
	struct f2fs_nm_info *nm_i = NM_I(sbi);
	struct free_nid *i, *next;
	int nr = nr_shrink;

	if (nm_i->nid_cnt[FREE_NID] <= MAX_FREE_NIDS)
		return 0;

	if (!mutex_trylock(&nm_i->build_lock))
		return 0;

	spin_lock(&nm_i->nid_list_lock);
	list_for_each_entry_safe(i, next, &nm_i->free_nid_list, list) {
		if (nr_shrink <= 0 ||
				nm_i->nid_cnt[FREE_NID] <= MAX_FREE_NIDS)
			break;

		__remove_free_nid(sbi, i, FREE_NID);
		kmem_cache_free(free_nid_slab, i);
		nr_shrink--;
	}
	spin_unlock(&nm_i->nid_list_lock);
	mutex_unlock(&nm_i->build_lock);

	return nr - nr_shrink;
}

void recover_inline_xattr(struct inode *inode, struct page *page)
{
	void *src_addr, *dst_addr;
	size_t inline_size;
	struct page *ipage;
	struct f2fs_inode *ri;

	ipage = get_node_page(F2FS_I_SB(inode), inode->i_ino);
	f2fs_bug_on(F2FS_I_SB(inode), IS_ERR(ipage));

	ri = F2FS_INODE(page);
	if (ri->i_inline & F2FS_INLINE_XATTR) {
		set_inode_flag(inode, FI_INLINE_XATTR);
	} else {
		clear_inode_flag(inode, FI_INLINE_XATTR);
		goto update_inode;
	}

	dst_addr = inline_xattr_addr(inode, ipage);
	src_addr = inline_xattr_addr(inode, page);
	inline_size = inline_xattr_size(inode);

	f2fs_wait_on_page_writeback(ipage, NODE, true);
	memcpy(dst_addr, src_addr, inline_size);
update_inode:
	update_inode(inode, ipage);
	f2fs_put_page(ipage, 1);
}

int recover_xattr_data(struct inode *inode, struct page *page)
{
	struct f2fs_sb_info *sbi = F2FS_I_SB(inode);
	nid_t prev_xnid = F2FS_I(inode)->i_xattr_nid;
	nid_t new_xnid;
	struct dnode_of_data dn;
	struct node_info ni;
	struct page *xpage;

	if (!prev_xnid)
		goto recover_xnid;

	/* 1: invalidate the previous xattr nid */
	get_node_info(sbi, prev_xnid, &ni);
	invalidate_blocks(sbi, ni.blk_addr);
	dec_valid_node_count(sbi, inode, false);
	set_node_addr(sbi, &ni, NULL_ADDR, false);

recover_xnid:
	/* 2: update xattr nid in inode */
	if (!alloc_nid(sbi, &new_xnid))
		return -ENOSPC;

	set_new_dnode(&dn, inode, NULL, NULL, new_xnid);
	xpage = new_node_page(&dn, XATTR_NODE_OFFSET);
	if (IS_ERR(xpage)) {
		alloc_nid_failed(sbi, new_xnid);
		return PTR_ERR(xpage);
	}

	alloc_nid_done(sbi, new_xnid);
	update_inode_page(inode);

	/* 3: update and set xattr node page dirty */
	memcpy(F2FS_NODE(xpage), F2FS_NODE(page), VALID_XATTR_BLOCK_SIZE);

	set_page_dirty(xpage);
	f2fs_put_page(xpage, 1);

	return 0;
}

int recover_inode_page(struct f2fs_sb_info *sbi, struct page *page)
{
	struct f2fs_inode *src, *dst;
	nid_t ino = ino_of_node(page);
	struct node_info old_ni, new_ni;
	struct page *ipage;

	get_node_info(sbi, ino, &old_ni);

	if (unlikely(old_ni.blk_addr != NULL_ADDR))
		return -EINVAL;
retry:
	ipage = f2fs_grab_cache_page(NODE_MAPPING(sbi), ino, false);
	if (!ipage) {
		congestion_wait(BLK_RW_ASYNC, HZ/50);
		goto retry;
	}

	/* Should not use this inode from free nid list */
	remove_free_nid(sbi, ino);

	if (!PageUptodate(ipage))
		SetPageUptodate(ipage);
	fill_node_footer(ipage, ino, ino, 0, true);

	src = F2FS_INODE(page);
	dst = F2FS_INODE(ipage);

	memcpy(dst, src, (unsigned long)&src->i_ext - (unsigned long)src);
	dst->i_size = 0;
	dst->i_blocks = cpu_to_le64(1);
	dst->i_links = cpu_to_le32(1);
	dst->i_xattr_nid = 0;
	dst->i_inline = src->i_inline & (F2FS_INLINE_XATTR | F2FS_EXTRA_ATTR);
	if (dst->i_inline & F2FS_EXTRA_ATTR) {
		dst->i_extra_isize = src->i_extra_isize;

		if (f2fs_sb_has_flexible_inline_xattr(sbi->sb) &&
			F2FS_FITS_IN_INODE(src, le16_to_cpu(src->i_extra_isize),
							i_inline_xattr_size))
			dst->i_inline_xattr_size = src->i_inline_xattr_size;

		if (f2fs_sb_has_project_quota(sbi->sb) &&
			F2FS_FITS_IN_INODE(src, le16_to_cpu(src->i_extra_isize),
								i_projid))
			dst->i_projid = src->i_projid;
	}

	new_ni = old_ni;
	new_ni.ino = ino;

	if (unlikely(inc_valid_node_count(sbi, NULL, true)))
		WARN_ON(1);
	set_node_addr(sbi, &new_ni, NEW_ADDR, false);
	inc_valid_inode_count(sbi);
	set_page_dirty(ipage);
	f2fs_put_page(ipage, 1);
	return 0;
}

void restore_node_summary(struct f2fs_sb_info *sbi,
			unsigned int segno, struct f2fs_summary_block *sum)
{
	struct f2fs_node *rn;
	struct f2fs_summary *sum_entry;
	block_t addr;
	int i, idx, last_offset, nrpages;

	/* scan the node segment */
	last_offset = sbi->blocks_per_seg;
	addr = START_BLOCK(sbi, segno);
	sum_entry = &sum->entries[0];

	for (i = 0; i < last_offset; i += nrpages, addr += nrpages) {
		nrpages = min(last_offset - i, BIO_MAX_PAGES);

		/* readahead node pages */
		ra_meta_pages(sbi, addr, nrpages, META_POR, true);

		for (idx = addr; idx < addr + nrpages; idx++) {
			struct page *page = get_tmp_page(sbi, idx);

			rn = F2FS_NODE(page);
			sum_entry->nid = rn->footer.nid;
			sum_entry->version = 0;
			sum_entry->ofs_in_node = 0;
			sum_entry++;
			f2fs_put_page(page, 1);
		}

		invalidate_mapping_pages(META_MAPPING(sbi), addr,
							addr + nrpages);
	}
}

static void remove_nats_in_journal(struct f2fs_sb_info *sbi)
{
	struct f2fs_nm_info *nm_i = NM_I(sbi);
	struct curseg_info *curseg = CURSEG_I(sbi, CURSEG_HOT_DATA);
	struct f2fs_journal *journal = curseg->journal;
	int i;

	down_write(&curseg->journal_rwsem);
	for (i = 0; i < nats_in_cursum(journal); i++) {
		struct nat_entry *ne;
		struct f2fs_nat_entry raw_ne;
		nid_t nid = le32_to_cpu(nid_in_journal(journal, i));

		raw_ne = nat_in_journal(journal, i);

		ne = __lookup_nat_cache(nm_i, nid);
		if (!ne) {
			ne = __alloc_nat_entry(nid, true);
			__init_nat_entry(nm_i, ne, &raw_ne, true);
		}

		/*
		 * if a free nat in journal has not been used after last
		 * checkpoint, we should remove it from available nids,
		 * since later we will add it again.
		 */
		if (!get_nat_flag(ne, IS_DIRTY) &&
				le32_to_cpu(raw_ne.block_addr) == NULL_ADDR) {
			spin_lock(&nm_i->nid_list_lock);
			nm_i->available_nids--;
			spin_unlock(&nm_i->nid_list_lock);
		}

		__set_nat_cache_dirty(nm_i, ne);
	}
	update_nats_in_cursum(journal, -i);
	up_write(&curseg->journal_rwsem);
}

static void __adjust_nat_entry_set(struct nat_entry_set *nes,
						struct list_head *head, int max)
{
	struct nat_entry_set *cur;

	if (nes->entry_cnt >= max)
		goto add_out;

	list_for_each_entry(cur, head, set_list) {
		if (cur->entry_cnt >= nes->entry_cnt) {
			list_add(&nes->set_list, cur->set_list.prev);
			return;
		}
	}
add_out:
	list_add_tail(&nes->set_list, head);
}

static void __update_nat_bits(struct f2fs_sb_info *sbi, nid_t start_nid,
						struct page *page)
{
	struct f2fs_nm_info *nm_i = NM_I(sbi);
	unsigned int nat_index = start_nid / NAT_ENTRY_PER_BLOCK;
	struct f2fs_nat_block *nat_blk = page_address(page);
	int valid = 0;
	int i = 0;

	if (!enabled_nat_bits(sbi, NULL))
		return;

	if (nat_index == 0) {
		valid = 1;
		i = 1;
	}
	for (; i < NAT_ENTRY_PER_BLOCK; i++) {
		if (nat_blk->entries[i].block_addr != NULL_ADDR)
			valid++;
	}
	if (valid == 0) {
		__set_bit_le(nat_index, nm_i->empty_nat_bits);
		__clear_bit_le(nat_index, nm_i->full_nat_bits);
		return;
	}

	__clear_bit_le(nat_index, nm_i->empty_nat_bits);
	if (valid == NAT_ENTRY_PER_BLOCK)
		__set_bit_le(nat_index, nm_i->full_nat_bits);
	else
		__clear_bit_le(nat_index, nm_i->full_nat_bits);
}

static void __flush_nat_entry_set(struct f2fs_sb_info *sbi,
		struct nat_entry_set *set, struct cp_control *cpc)
{
	struct curseg_info *curseg = CURSEG_I(sbi, CURSEG_HOT_DATA);
	struct f2fs_journal *journal = curseg->journal;
	nid_t start_nid = set->set * NAT_ENTRY_PER_BLOCK;
	bool to_journal = true;
	struct f2fs_nat_block *nat_blk;
	struct nat_entry *ne, *cur;
	struct page *page = NULL;

	/*
	 * there are two steps to flush nat entries:
	 * #1, flush nat entries to journal in current hot data summary block.
	 * #2, flush nat entries to nat page.
	 */
	if (enabled_nat_bits(sbi, cpc) ||
		!__has_cursum_space(journal, set->entry_cnt, NAT_JOURNAL))
		to_journal = false;

	if (to_journal) {
		down_write(&curseg->journal_rwsem);
	} else {
		page = get_next_nat_page(sbi, start_nid);
		nat_blk = page_address(page);
		f2fs_bug_on(sbi, !nat_blk);
	}

	/* flush dirty nats in nat entry set */
	list_for_each_entry_safe(ne, cur, &set->entry_list, list) {
		struct f2fs_nat_entry *raw_ne;
		nid_t nid = nat_get_nid(ne);
		int offset;

		f2fs_bug_on(sbi, nat_get_blkaddr(ne) == NEW_ADDR);

		if (to_journal) {
			offset = lookup_journal_in_cursum(journal,
							NAT_JOURNAL, nid, 1);
			f2fs_bug_on(sbi, offset < 0);
			raw_ne = &nat_in_journal(journal, offset);
			nid_in_journal(journal, offset) = cpu_to_le32(nid);
		} else {
			raw_ne = &nat_blk->entries[nid - start_nid];
		}
		raw_nat_from_node_info(raw_ne, &ne->ni);
		nat_reset_flag(ne);
		__clear_nat_cache_dirty(NM_I(sbi), set, ne);
		if (nat_get_blkaddr(ne) == NULL_ADDR) {
			add_free_nid(sbi, nid, false, true);
		} else {
			spin_lock(&NM_I(sbi)->nid_list_lock);
			update_free_nid_bitmap(sbi, nid, false, false);
			spin_unlock(&NM_I(sbi)->nid_list_lock);
		}
	}

	if (to_journal) {
		up_write(&curseg->journal_rwsem);
	} else {
		__update_nat_bits(sbi, start_nid, page);
		f2fs_put_page(page, 1);
	}

	/* Allow dirty nats by node block allocation in write_begin */
	if (!set->entry_cnt) {
		radix_tree_delete(&NM_I(sbi)->nat_set_root, set->set);
		kmem_cache_free(nat_entry_set_slab, set);
	}
}

/*
 * This function is called during the checkpointing process.
 */
void flush_nat_entries(struct f2fs_sb_info *sbi, struct cp_control *cpc)
{
	struct f2fs_nm_info *nm_i = NM_I(sbi);
	struct curseg_info *curseg = CURSEG_I(sbi, CURSEG_HOT_DATA);
	struct f2fs_journal *journal = curseg->journal;
	struct nat_entry_set *setvec[SETVEC_SIZE];
	struct nat_entry_set *set, *tmp;
	unsigned int found;
	nid_t set_idx = 0;
	LIST_HEAD(sets);

	if (!nm_i->dirty_nat_cnt)
		return;

	down_write(&nm_i->nat_tree_lock);

	/*
	 * if there are no enough space in journal to store dirty nat
	 * entries, remove all entries from journal and merge them
	 * into nat entry set.
	 */
	if (enabled_nat_bits(sbi, cpc) ||
		!__has_cursum_space(journal, nm_i->dirty_nat_cnt, NAT_JOURNAL))
		remove_nats_in_journal(sbi);

	while ((found = __gang_lookup_nat_set(nm_i,
					set_idx, SETVEC_SIZE, setvec))) {
		unsigned idx;
		set_idx = setvec[found - 1]->set + 1;
		for (idx = 0; idx < found; idx++)
			__adjust_nat_entry_set(setvec[idx], &sets,
						MAX_NAT_JENTRIES(journal));
	}

	/* flush dirty nats in nat entry set */
	list_for_each_entry_safe(set, tmp, &sets, set_list)
		__flush_nat_entry_set(sbi, set, cpc);

	up_write(&nm_i->nat_tree_lock);
	/* Allow dirty nats by node block allocation in write_begin */
}

static int __get_nat_bitmaps(struct f2fs_sb_info *sbi)
{
	struct f2fs_checkpoint *ckpt = F2FS_CKPT(sbi);
	struct f2fs_nm_info *nm_i = NM_I(sbi);
	unsigned int nat_bits_bytes = nm_i->nat_blocks / BITS_PER_BYTE;
	unsigned int i;
	__u64 cp_ver = cur_cp_version(ckpt);
	block_t nat_bits_addr;

	if (!enabled_nat_bits(sbi, NULL))
		return 0;

	nm_i->nat_bits_blocks = F2FS_BYTES_TO_BLK((nat_bits_bytes << 1) + 8 +
						F2FS_BLKSIZE - 1);
	nm_i->nat_bits = f2fs_kzalloc(sbi,
			nm_i->nat_bits_blocks << F2FS_BLKSIZE_BITS, GFP_KERNEL);
	if (!nm_i->nat_bits)
		return -ENOMEM;

	nat_bits_addr = __start_cp_addr(sbi) + sbi->blocks_per_seg -
						nm_i->nat_bits_blocks;
	for (i = 0; i < nm_i->nat_bits_blocks; i++) {
		struct page *page = get_meta_page(sbi, nat_bits_addr++);

		memcpy(nm_i->nat_bits + (i << F2FS_BLKSIZE_BITS),
					page_address(page), F2FS_BLKSIZE);
		f2fs_put_page(page, 1);
	}

	cp_ver |= (cur_cp_crc(ckpt) << 32);
	if (cpu_to_le64(cp_ver) != *(__le64 *)nm_i->nat_bits) {
		disable_nat_bits(sbi, true);
		return 0;
	}

	nm_i->full_nat_bits = nm_i->nat_bits + 8;
	nm_i->empty_nat_bits = nm_i->full_nat_bits + nat_bits_bytes;

	f2fs_msg(sbi->sb, KERN_NOTICE, "Found nat_bits in checkpoint");
	return 0;
}

static inline void load_free_nid_bitmap(struct f2fs_sb_info *sbi)
{
	struct f2fs_nm_info *nm_i = NM_I(sbi);
	unsigned int i = 0;
	nid_t nid, last_nid;

	if (!enabled_nat_bits(sbi, NULL))
		return;

	for (i = 0; i < nm_i->nat_blocks; i++) {
		i = find_next_bit_le(nm_i->empty_nat_bits, nm_i->nat_blocks, i);
		if (i >= nm_i->nat_blocks)
			break;

		__set_bit_le(i, nm_i->nat_block_bitmap);

		nid = i * NAT_ENTRY_PER_BLOCK;
		last_nid = nid + NAT_ENTRY_PER_BLOCK;

		spin_lock(&NM_I(sbi)->nid_list_lock);
		for (; nid < last_nid; nid++)
			update_free_nid_bitmap(sbi, nid, true, true);
		spin_unlock(&NM_I(sbi)->nid_list_lock);
	}

	for (i = 0; i < nm_i->nat_blocks; i++) {
		i = find_next_bit_le(nm_i->full_nat_bits, nm_i->nat_blocks, i);
		if (i >= nm_i->nat_blocks)
			break;

		__set_bit_le(i, nm_i->nat_block_bitmap);
	}
}

static int init_node_manager(struct f2fs_sb_info *sbi)
{
	struct f2fs_super_block *sb_raw = F2FS_RAW_SUPER(sbi);
	struct f2fs_nm_info *nm_i = NM_I(sbi);
	unsigned char *version_bitmap;
	unsigned int nat_segs;
	int err;

	nm_i->nat_blkaddr = le32_to_cpu(sb_raw->nat_blkaddr);

	/* segment_count_nat includes pair segment so divide to 2. */
	nat_segs = le32_to_cpu(sb_raw->segment_count_nat) >> 1;
	nm_i->nat_blocks = nat_segs << le32_to_cpu(sb_raw->log_blocks_per_seg);
	nm_i->max_nid = NAT_ENTRY_PER_BLOCK * nm_i->nat_blocks;

	/* not used nids: 0, node, meta, (and root counted as valid node) */
	nm_i->available_nids = nm_i->max_nid - sbi->total_valid_node_count -
<<<<<<< HEAD
							F2FS_RESERVED_NODE_NUM;
=======
				sbi->nquota_files - F2FS_RESERVED_NODE_NUM;
>>>>>>> 661e50bc
	nm_i->nid_cnt[FREE_NID] = 0;
	nm_i->nid_cnt[PREALLOC_NID] = 0;
	nm_i->nat_cnt = 0;
	nm_i->ram_thresh = DEF_RAM_THRESHOLD;
	nm_i->ra_nid_pages = DEF_RA_NID_PAGES;
	nm_i->dirty_nats_ratio = DEF_DIRTY_NAT_RATIO_THRESHOLD;

	INIT_RADIX_TREE(&nm_i->free_nid_root, GFP_ATOMIC);
	INIT_LIST_HEAD(&nm_i->free_nid_list);
	INIT_RADIX_TREE(&nm_i->nat_root, GFP_NOIO);
	INIT_RADIX_TREE(&nm_i->nat_set_root, GFP_NOIO);
	INIT_LIST_HEAD(&nm_i->nat_entries);

	mutex_init(&nm_i->build_lock);
	spin_lock_init(&nm_i->nid_list_lock);
	init_rwsem(&nm_i->nat_tree_lock);

	nm_i->next_scan_nid = le32_to_cpu(sbi->ckpt->next_free_nid);
	nm_i->bitmap_size = __bitmap_size(sbi, NAT_BITMAP);
	version_bitmap = __bitmap_ptr(sbi, NAT_BITMAP);
	if (!version_bitmap)
		return -EFAULT;

	nm_i->nat_bitmap = kmemdup(version_bitmap, nm_i->bitmap_size,
					GFP_KERNEL);
	if (!nm_i->nat_bitmap)
		return -ENOMEM;

	err = __get_nat_bitmaps(sbi);
	if (err)
		return err;

#ifdef CONFIG_F2FS_CHECK_FS
	nm_i->nat_bitmap_mir = kmemdup(version_bitmap, nm_i->bitmap_size,
					GFP_KERNEL);
	if (!nm_i->nat_bitmap_mir)
		return -ENOMEM;
#endif

	return 0;
}

static int init_free_nid_cache(struct f2fs_sb_info *sbi)
{
	struct f2fs_nm_info *nm_i = NM_I(sbi);

	nm_i->free_nid_bitmap = f2fs_kvzalloc(sbi, nm_i->nat_blocks *
					NAT_ENTRY_BITMAP_SIZE, GFP_KERNEL);
	if (!nm_i->free_nid_bitmap)
		return -ENOMEM;

	nm_i->nat_block_bitmap = f2fs_kvzalloc(sbi, nm_i->nat_blocks / 8,
								GFP_KERNEL);
	if (!nm_i->nat_block_bitmap)
		return -ENOMEM;

	nm_i->free_nid_count = f2fs_kvzalloc(sbi, nm_i->nat_blocks *
					sizeof(unsigned short), GFP_KERNEL);
	if (!nm_i->free_nid_count)
		return -ENOMEM;
	return 0;
}

int build_node_manager(struct f2fs_sb_info *sbi)
{
	int err;

	sbi->nm_info = f2fs_kzalloc(sbi, sizeof(struct f2fs_nm_info),
							GFP_KERNEL);
	if (!sbi->nm_info)
		return -ENOMEM;

	err = init_node_manager(sbi);
	if (err)
		return err;

	err = init_free_nid_cache(sbi);
	if (err)
		return err;

	/* load free nid status from nat_bits table */
	load_free_nid_bitmap(sbi);

	build_free_nids(sbi, true, true);
	return 0;
}

void destroy_node_manager(struct f2fs_sb_info *sbi)
{
	struct f2fs_nm_info *nm_i = NM_I(sbi);
	struct free_nid *i, *next_i;
	struct nat_entry *natvec[NATVEC_SIZE];
	struct nat_entry_set *setvec[SETVEC_SIZE];
	nid_t nid = 0;
	unsigned int found;

	if (!nm_i)
		return;

	/* destroy free nid list */
	spin_lock(&nm_i->nid_list_lock);
	list_for_each_entry_safe(i, next_i, &nm_i->free_nid_list, list) {
		__remove_free_nid(sbi, i, FREE_NID);
		spin_unlock(&nm_i->nid_list_lock);
		kmem_cache_free(free_nid_slab, i);
		spin_lock(&nm_i->nid_list_lock);
	}
	f2fs_bug_on(sbi, nm_i->nid_cnt[FREE_NID]);
	f2fs_bug_on(sbi, nm_i->nid_cnt[PREALLOC_NID]);
	f2fs_bug_on(sbi, !list_empty(&nm_i->free_nid_list));
	spin_unlock(&nm_i->nid_list_lock);

	/* destroy nat cache */
	down_write(&nm_i->nat_tree_lock);
	while ((found = __gang_lookup_nat_cache(nm_i,
					nid, NATVEC_SIZE, natvec))) {
		unsigned idx;

		nid = nat_get_nid(natvec[found - 1]) + 1;
		for (idx = 0; idx < found; idx++)
			__del_from_nat_cache(nm_i, natvec[idx]);
	}
	f2fs_bug_on(sbi, nm_i->nat_cnt);

	/* destroy nat set cache */
	nid = 0;
	while ((found = __gang_lookup_nat_set(nm_i,
					nid, SETVEC_SIZE, setvec))) {
		unsigned idx;

		nid = setvec[found - 1]->set + 1;
		for (idx = 0; idx < found; idx++) {
			/* entry_cnt is not zero, when cp_error was occurred */
			f2fs_bug_on(sbi, !list_empty(&setvec[idx]->entry_list));
			radix_tree_delete(&nm_i->nat_set_root, setvec[idx]->set);
			kmem_cache_free(nat_entry_set_slab, setvec[idx]);
		}
	}
	up_write(&nm_i->nat_tree_lock);

	kvfree(nm_i->nat_block_bitmap);
	kvfree(nm_i->free_nid_bitmap);
	kvfree(nm_i->free_nid_count);

	kfree(nm_i->nat_bitmap);
	kfree(nm_i->nat_bits);
#ifdef CONFIG_F2FS_CHECK_FS
	kfree(nm_i->nat_bitmap_mir);
#endif
	sbi->nm_info = NULL;
	kfree(nm_i);
}

int __init create_node_manager_caches(void)
{
	nat_entry_slab = f2fs_kmem_cache_create("nat_entry",
			sizeof(struct nat_entry));
	if (!nat_entry_slab)
		goto fail;

	free_nid_slab = f2fs_kmem_cache_create("free_nid",
			sizeof(struct free_nid));
	if (!free_nid_slab)
		goto destroy_nat_entry;

	nat_entry_set_slab = f2fs_kmem_cache_create("nat_entry_set",
			sizeof(struct nat_entry_set));
	if (!nat_entry_set_slab)
		goto destroy_free_nid;
	return 0;

destroy_free_nid:
	kmem_cache_destroy(free_nid_slab);
destroy_nat_entry:
	kmem_cache_destroy(nat_entry_slab);
fail:
	return -ENOMEM;
}

void destroy_node_manager_caches(void)
{
	kmem_cache_destroy(nat_entry_set_slab);
	kmem_cache_destroy(free_nid_slab);
	kmem_cache_destroy(nat_entry_slab);
}<|MERGE_RESOLUTION|>--- conflicted
+++ resolved
@@ -143,17 +143,9 @@
 	struct nat_entry *new;
 
 	if (no_fail)
-<<<<<<< HEAD
-		new = f2fs_kmem_cache_alloc(nat_entry_slab,
-						GFP_NOFS | __GFP_ZERO);
-	else
-		new = kmem_cache_alloc(nat_entry_slab,
-						GFP_NOFS | __GFP_ZERO);
-=======
 		new = f2fs_kmem_cache_alloc(nat_entry_slab, GFP_F2FS_ZERO);
 	else
 		new = kmem_cache_alloc(nat_entry_slab, GFP_F2FS_ZERO);
->>>>>>> 661e50bc
 	if (new) {
 		nat_set_nid(new, nid);
 		nat_reset_flag(new);
@@ -300,19 +292,11 @@
 {
 	struct f2fs_nm_info *nm_i = NM_I(sbi);
 	struct nat_entry *new, *e;
-<<<<<<< HEAD
 
 	new = __alloc_nat_entry(nid, false);
 	if (!new)
 		return;
 
-=======
-
-	new = __alloc_nat_entry(nid, false);
-	if (!new)
-		return;
-
->>>>>>> 661e50bc
 	down_write(&nm_i->nat_tree_lock);
 	e = __lookup_nat_cache(nm_i, nid);
 	if (!e)
@@ -1795,8 +1779,6 @@
 
 static void __remove_free_nid(struct f2fs_sb_info *sbi,
 			struct free_nid *i, enum nid_state state)
-<<<<<<< HEAD
-=======
 {
 	struct f2fs_nm_info *nm_i = NM_I(sbi);
 
@@ -1831,40 +1813,11 @@
 
 static void update_free_nid_bitmap(struct f2fs_sb_info *sbi, nid_t nid,
 							bool set, bool build)
->>>>>>> 661e50bc
 {
 	struct f2fs_nm_info *nm_i = NM_I(sbi);
 	unsigned int nat_ofs = NAT_BLOCK_OFFSET(nid);
 	unsigned int nid_ofs = nid - START_NID(nid);
 
-<<<<<<< HEAD
-	f2fs_bug_on(sbi, state != i->state);
-	nm_i->nid_cnt[state]--;
-	if (state == FREE_NID)
-		list_del(&i->list);
-	radix_tree_delete(&nm_i->free_nid_root, i->nid);
-}
-
-static void __move_free_nid(struct f2fs_sb_info *sbi, struct free_nid *i,
-			enum nid_state org_state, enum nid_state dst_state)
-{
-	struct f2fs_nm_info *nm_i = NM_I(sbi);
-
-	f2fs_bug_on(sbi, org_state != i->state);
-	i->state = dst_state;
-	nm_i->nid_cnt[org_state]--;
-	nm_i->nid_cnt[dst_state]++;
-
-	switch (dst_state) {
-	case PREALLOC_NID:
-		list_del(&i->list);
-		break;
-	case FREE_NID:
-		list_add_tail(&i->list, &nm_i->free_nid_list);
-		break;
-	default:
-		BUG_ON(1);
-=======
 	if (!test_bit_le(nat_ofs, nm_i->nat_block_bitmap))
 		return;
 
@@ -1879,7 +1832,6 @@
 		__clear_bit_le(nid_ofs, nm_i->free_nid_bitmap[nat_ofs]);
 		if (!build)
 			nm_i->free_nid_count[nat_ofs]--;
->>>>>>> 661e50bc
 	}
 }
 
@@ -1973,33 +1925,6 @@
 		kmem_cache_free(free_nid_slab, i);
 }
 
-<<<<<<< HEAD
-static void update_free_nid_bitmap(struct f2fs_sb_info *sbi, nid_t nid,
-							bool set, bool build)
-{
-	struct f2fs_nm_info *nm_i = NM_I(sbi);
-	unsigned int nat_ofs = NAT_BLOCK_OFFSET(nid);
-	unsigned int nid_ofs = nid - START_NID(nid);
-
-	if (!test_bit_le(nat_ofs, nm_i->nat_block_bitmap))
-		return;
-
-	if (set) {
-		if (test_bit_le(nid_ofs, nm_i->free_nid_bitmap[nat_ofs]))
-			return;
-		__set_bit_le(nid_ofs, nm_i->free_nid_bitmap[nat_ofs]);
-		nm_i->free_nid_count[nat_ofs]++;
-	} else {
-		if (!test_bit_le(nid_ofs, nm_i->free_nid_bitmap[nat_ofs]))
-			return;
-		__clear_bit_le(nid_ofs, nm_i->free_nid_bitmap[nat_ofs]);
-		if (!build)
-			nm_i->free_nid_count[nat_ofs]--;
-	}
-}
-
-=======
->>>>>>> 661e50bc
 static void scan_nat_page(struct f2fs_sb_info *sbi,
 			struct page *nat_page, nid_t start_nid)
 {
@@ -2043,11 +1968,7 @@
 		addr = le32_to_cpu(nat_in_journal(journal, i).block_addr);
 		nid = le32_to_cpu(nid_in_journal(journal, i));
 		if (addr == NULL_ADDR)
-<<<<<<< HEAD
-			add_free_nid(sbi, nid, true);
-=======
 			add_free_nid(sbi, nid, true, false);
->>>>>>> 661e50bc
 		else
 			remove_free_nid(sbi, nid);
 	}
@@ -2740,11 +2661,7 @@
 
 	/* not used nids: 0, node, meta, (and root counted as valid node) */
 	nm_i->available_nids = nm_i->max_nid - sbi->total_valid_node_count -
-<<<<<<< HEAD
-							F2FS_RESERVED_NODE_NUM;
-=======
 				sbi->nquota_files - F2FS_RESERVED_NODE_NUM;
->>>>>>> 661e50bc
 	nm_i->nid_cnt[FREE_NID] = 0;
 	nm_i->nid_cnt[PREALLOC_NID] = 0;
 	nm_i->nat_cnt = 0;
