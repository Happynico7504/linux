/*
 * wm_adsp.c  --  Wolfson ADSP support
 *
 * Copyright 2012 Wolfson Microelectronics plc
 *
 * Author: Mark Brown <broonie@opensource.wolfsonmicro.com>
 *
 * This program is free software; you can redistribute it and/or modify
 * it under the terms of the GNU General Public License version 2 as
 * published by the Free Software Foundation.
 */

#include <linux/module.h>
#include <linux/moduleparam.h>
#include <linux/init.h>
#include <linux/delay.h>
#include <linux/firmware.h>
#include <linux/list.h>
#include <linux/pm.h>
#include <linux/pm_runtime.h>
#include <linux/regmap.h>
#include <linux/regulator/consumer.h>
#include <linux/slab.h>
#include <linux/workqueue.h>
#include <sound/core.h>
#include <sound/pcm.h>
#include <sound/pcm_params.h>
#include <sound/soc.h>
#include <sound/jack.h>
#include <sound/initval.h>
#include <sound/tlv.h>

#include <linux/mfd/arizona/registers.h>

#include "arizona.h"
#include "wm_adsp.h"

#define adsp_crit(_dsp, fmt, ...) \
	dev_crit(_dsp->dev, "DSP%d: " fmt, _dsp->num, ##__VA_ARGS__)
#define adsp_err(_dsp, fmt, ...) \
	dev_err(_dsp->dev, "DSP%d: " fmt, _dsp->num, ##__VA_ARGS__)
#define adsp_warn(_dsp, fmt, ...) \
	dev_warn(_dsp->dev, "DSP%d: " fmt, _dsp->num, ##__VA_ARGS__)
#define adsp_info(_dsp, fmt, ...) \
	dev_info(_dsp->dev, "DSP%d: " fmt, _dsp->num, ##__VA_ARGS__)
#define adsp_dbg(_dsp, fmt, ...) \
	dev_dbg(_dsp->dev, "DSP%d: " fmt, _dsp->num, ##__VA_ARGS__)

#define ADSP1_CONTROL_1                   0x00
#define ADSP1_CONTROL_2                   0x02
#define ADSP1_CONTROL_3                   0x03
#define ADSP1_CONTROL_4                   0x04
#define ADSP1_CONTROL_5                   0x06
#define ADSP1_CONTROL_6                   0x07
#define ADSP1_CONTROL_7                   0x08
#define ADSP1_CONTROL_8                   0x09
#define ADSP1_CONTROL_9                   0x0A
#define ADSP1_CONTROL_10                  0x0B
#define ADSP1_CONTROL_11                  0x0C
#define ADSP1_CONTROL_12                  0x0D
#define ADSP1_CONTROL_13                  0x0F
#define ADSP1_CONTROL_14                  0x10
#define ADSP1_CONTROL_15                  0x11
#define ADSP1_CONTROL_16                  0x12
#define ADSP1_CONTROL_17                  0x13
#define ADSP1_CONTROL_18                  0x14
#define ADSP1_CONTROL_19                  0x16
#define ADSP1_CONTROL_20                  0x17
#define ADSP1_CONTROL_21                  0x18
#define ADSP1_CONTROL_22                  0x1A
#define ADSP1_CONTROL_23                  0x1B
#define ADSP1_CONTROL_24                  0x1C
#define ADSP1_CONTROL_25                  0x1E
#define ADSP1_CONTROL_26                  0x20
#define ADSP1_CONTROL_27                  0x21
#define ADSP1_CONTROL_28                  0x22
#define ADSP1_CONTROL_29                  0x23
#define ADSP1_CONTROL_30                  0x24
#define ADSP1_CONTROL_31                  0x26

/*
 * ADSP1 Control 19
 */
#define ADSP1_WDMA_BUFFER_LENGTH_MASK     0x00FF  /* DSP1_WDMA_BUFFER_LENGTH - [7:0] */
#define ADSP1_WDMA_BUFFER_LENGTH_SHIFT         0  /* DSP1_WDMA_BUFFER_LENGTH - [7:0] */
#define ADSP1_WDMA_BUFFER_LENGTH_WIDTH         8  /* DSP1_WDMA_BUFFER_LENGTH - [7:0] */


/*
 * ADSP1 Control 30
 */
#define ADSP1_DBG_CLK_ENA                 0x0008  /* DSP1_DBG_CLK_ENA */
#define ADSP1_DBG_CLK_ENA_MASK            0x0008  /* DSP1_DBG_CLK_ENA */
#define ADSP1_DBG_CLK_ENA_SHIFT                3  /* DSP1_DBG_CLK_ENA */
#define ADSP1_DBG_CLK_ENA_WIDTH                1  /* DSP1_DBG_CLK_ENA */
#define ADSP1_SYS_ENA                     0x0004  /* DSP1_SYS_ENA */
#define ADSP1_SYS_ENA_MASK                0x0004  /* DSP1_SYS_ENA */
#define ADSP1_SYS_ENA_SHIFT                    2  /* DSP1_SYS_ENA */
#define ADSP1_SYS_ENA_WIDTH                    1  /* DSP1_SYS_ENA */
#define ADSP1_CORE_ENA                    0x0002  /* DSP1_CORE_ENA */
#define ADSP1_CORE_ENA_MASK               0x0002  /* DSP1_CORE_ENA */
#define ADSP1_CORE_ENA_SHIFT                   1  /* DSP1_CORE_ENA */
#define ADSP1_CORE_ENA_WIDTH                   1  /* DSP1_CORE_ENA */
#define ADSP1_START                       0x0001  /* DSP1_START */
#define ADSP1_START_MASK                  0x0001  /* DSP1_START */
#define ADSP1_START_SHIFT                      0  /* DSP1_START */
#define ADSP1_START_WIDTH                      1  /* DSP1_START */

/*
 * ADSP1 Control 31
 */
#define ADSP1_CLK_SEL_MASK                0x0007  /* CLK_SEL_ENA */
#define ADSP1_CLK_SEL_SHIFT                    0  /* CLK_SEL_ENA */
#define ADSP1_CLK_SEL_WIDTH                    3  /* CLK_SEL_ENA */

#define ADSP2_CONTROL        0x0
#define ADSP2_CLOCKING       0x1
#define ADSP2_STATUS1        0x4
#define ADSP2_WDMA_CONFIG_1 0x30
#define ADSP2_WDMA_CONFIG_2 0x31
#define ADSP2_RDMA_CONFIG_1 0x34

/*
 * ADSP2 Control
 */

#define ADSP2_MEM_ENA                     0x0010  /* DSP1_MEM_ENA */
#define ADSP2_MEM_ENA_MASK                0x0010  /* DSP1_MEM_ENA */
#define ADSP2_MEM_ENA_SHIFT                    4  /* DSP1_MEM_ENA */
#define ADSP2_MEM_ENA_WIDTH                    1  /* DSP1_MEM_ENA */
#define ADSP2_SYS_ENA                     0x0004  /* DSP1_SYS_ENA */
#define ADSP2_SYS_ENA_MASK                0x0004  /* DSP1_SYS_ENA */
#define ADSP2_SYS_ENA_SHIFT                    2  /* DSP1_SYS_ENA */
#define ADSP2_SYS_ENA_WIDTH                    1  /* DSP1_SYS_ENA */
#define ADSP2_CORE_ENA                    0x0002  /* DSP1_CORE_ENA */
#define ADSP2_CORE_ENA_MASK               0x0002  /* DSP1_CORE_ENA */
#define ADSP2_CORE_ENA_SHIFT                   1  /* DSP1_CORE_ENA */
#define ADSP2_CORE_ENA_WIDTH                   1  /* DSP1_CORE_ENA */
#define ADSP2_START                       0x0001  /* DSP1_START */
#define ADSP2_START_MASK                  0x0001  /* DSP1_START */
#define ADSP2_START_SHIFT                      0  /* DSP1_START */
#define ADSP2_START_WIDTH                      1  /* DSP1_START */

/*
 * ADSP2 clocking
 */
#define ADSP2_CLK_SEL_MASK                0x0007  /* CLK_SEL_ENA */
#define ADSP2_CLK_SEL_SHIFT                    0  /* CLK_SEL_ENA */
#define ADSP2_CLK_SEL_WIDTH                    3  /* CLK_SEL_ENA */

/*
 * ADSP2 Status 1
 */
#define ADSP2_RAM_RDY                     0x0001
#define ADSP2_RAM_RDY_MASK                0x0001
#define ADSP2_RAM_RDY_SHIFT                    0
#define ADSP2_RAM_RDY_WIDTH                    1

struct wm_adsp_buf {
	struct list_head list;
	void *buf;
};

static struct wm_adsp_buf *wm_adsp_buf_alloc(const void *src, size_t len,
					     struct list_head *list)
{
	struct wm_adsp_buf *buf = kzalloc(sizeof(*buf), GFP_KERNEL);

	if (buf == NULL)
		return NULL;

	buf->buf = kmemdup(src, len, GFP_KERNEL | GFP_DMA);
	if (!buf->buf) {
		kfree(buf);
		return NULL;
	}

	if (list)
		list_add_tail(&buf->list, list);

	return buf;
}

static void wm_adsp_buf_free(struct list_head *list)
{
	while (!list_empty(list)) {
		struct wm_adsp_buf *buf = list_first_entry(list,
							   struct wm_adsp_buf,
							   list);
		list_del(&buf->list);
		kfree(buf->buf);
		kfree(buf);
	}
}

#define WM_ADSP_NUM_FW 4

#define WM_ADSP_FW_MBC_VSS 0
#define WM_ADSP_FW_TX      1
#define WM_ADSP_FW_TX_SPK  2
#define WM_ADSP_FW_RX_ANC  3

static const char *wm_adsp_fw_text[WM_ADSP_NUM_FW] = {
	[WM_ADSP_FW_MBC_VSS] = "MBC/VSS",
	[WM_ADSP_FW_TX] =      "Tx",
	[WM_ADSP_FW_TX_SPK] =  "Tx Speaker",
	[WM_ADSP_FW_RX_ANC] =  "Rx ANC",
};

static struct {
	const char *file;
} wm_adsp_fw[WM_ADSP_NUM_FW] = {
	[WM_ADSP_FW_MBC_VSS] = { .file = "mbc-vss" },
	[WM_ADSP_FW_TX] =      { .file = "tx" },
	[WM_ADSP_FW_TX_SPK] =  { .file = "tx-spk" },
	[WM_ADSP_FW_RX_ANC] =  { .file = "rx-anc" },
};

struct wm_coeff_ctl_ops {
	int (*xget)(struct snd_kcontrol *kcontrol,
		    struct snd_ctl_elem_value *ucontrol);
	int (*xput)(struct snd_kcontrol *kcontrol,
		    struct snd_ctl_elem_value *ucontrol);
	int (*xinfo)(struct snd_kcontrol *kcontrol,
		     struct snd_ctl_elem_info *uinfo);
};

struct wm_coeff_ctl {
	const char *name;
	struct wm_adsp_alg_region region;
	struct wm_coeff_ctl_ops ops;
	struct wm_adsp *adsp;
	void *private;
	unsigned int enabled:1;
	struct list_head list;
	void *cache;
	size_t len;
	unsigned int set:1;
	struct snd_kcontrol *kcontrol;
};

static int wm_adsp_fw_get(struct snd_kcontrol *kcontrol,
			  struct snd_ctl_elem_value *ucontrol)
{
	struct snd_soc_codec *codec = snd_kcontrol_chip(kcontrol);
	struct soc_enum *e = (struct soc_enum *)kcontrol->private_value;
	struct wm_adsp *adsp = snd_soc_codec_get_drvdata(codec);

	ucontrol->value.integer.value[0] = adsp[e->shift_l].fw;

	return 0;
}

static int wm_adsp_fw_put(struct snd_kcontrol *kcontrol,
			  struct snd_ctl_elem_value *ucontrol)
{
	struct snd_soc_codec *codec = snd_kcontrol_chip(kcontrol);
	struct soc_enum *e = (struct soc_enum *)kcontrol->private_value;
	struct wm_adsp *adsp = snd_soc_codec_get_drvdata(codec);

	if (ucontrol->value.integer.value[0] == adsp[e->shift_l].fw)
		return 0;

	if (ucontrol->value.integer.value[0] >= WM_ADSP_NUM_FW)
		return -EINVAL;

	if (adsp[e->shift_l].running)
		return -EBUSY;

	adsp[e->shift_l].fw = ucontrol->value.integer.value[0];

	return 0;
}

static const struct soc_enum wm_adsp_fw_enum[] = {
	SOC_ENUM_SINGLE(0, 0, ARRAY_SIZE(wm_adsp_fw_text), wm_adsp_fw_text),
	SOC_ENUM_SINGLE(0, 1, ARRAY_SIZE(wm_adsp_fw_text), wm_adsp_fw_text),
	SOC_ENUM_SINGLE(0, 2, ARRAY_SIZE(wm_adsp_fw_text), wm_adsp_fw_text),
	SOC_ENUM_SINGLE(0, 3, ARRAY_SIZE(wm_adsp_fw_text), wm_adsp_fw_text),
};

const struct snd_kcontrol_new wm_adsp1_fw_controls[] = {
	SOC_ENUM_EXT("DSP1 Firmware", wm_adsp_fw_enum[0],
		     wm_adsp_fw_get, wm_adsp_fw_put),
	SOC_ENUM_EXT("DSP2 Firmware", wm_adsp_fw_enum[1],
		     wm_adsp_fw_get, wm_adsp_fw_put),
	SOC_ENUM_EXT("DSP3 Firmware", wm_adsp_fw_enum[2],
		     wm_adsp_fw_get, wm_adsp_fw_put),
};
EXPORT_SYMBOL_GPL(wm_adsp1_fw_controls);

#if IS_ENABLED(CONFIG_SND_SOC_ARIZONA)
static const struct soc_enum wm_adsp2_rate_enum[] = {
	SOC_VALUE_ENUM_SINGLE(ARIZONA_DSP1_CONTROL_1,
			      ARIZONA_DSP1_RATE_SHIFT, 0xf,
			      ARIZONA_RATE_ENUM_SIZE,
			      arizona_rate_text, arizona_rate_val),
	SOC_VALUE_ENUM_SINGLE(ARIZONA_DSP2_CONTROL_1,
			      ARIZONA_DSP1_RATE_SHIFT, 0xf,
			      ARIZONA_RATE_ENUM_SIZE,
			      arizona_rate_text, arizona_rate_val),
	SOC_VALUE_ENUM_SINGLE(ARIZONA_DSP3_CONTROL_1,
			      ARIZONA_DSP1_RATE_SHIFT, 0xf,
			      ARIZONA_RATE_ENUM_SIZE,
			      arizona_rate_text, arizona_rate_val),
	SOC_VALUE_ENUM_SINGLE(ARIZONA_DSP4_CONTROL_1,
			      ARIZONA_DSP1_RATE_SHIFT, 0xf,
			      ARIZONA_RATE_ENUM_SIZE,
			      arizona_rate_text, arizona_rate_val),
};

const struct snd_kcontrol_new wm_adsp2_fw_controls[] = {
	SOC_ENUM_EXT("DSP1 Firmware", wm_adsp_fw_enum[0],
		     wm_adsp_fw_get, wm_adsp_fw_put),
	SOC_ENUM("DSP1 Rate", wm_adsp2_rate_enum[0]),
	SOC_ENUM_EXT("DSP2 Firmware", wm_adsp_fw_enum[1],
		     wm_adsp_fw_get, wm_adsp_fw_put),
	SOC_ENUM("DSP2 Rate", wm_adsp2_rate_enum[1]),
	SOC_ENUM_EXT("DSP3 Firmware", wm_adsp_fw_enum[2],
		     wm_adsp_fw_get, wm_adsp_fw_put),
	SOC_ENUM("DSP3 Rate", wm_adsp2_rate_enum[2]),
	SOC_ENUM_EXT("DSP4 Firmware", wm_adsp_fw_enum[3],
		     wm_adsp_fw_get, wm_adsp_fw_put),
	SOC_ENUM("DSP4 Rate", wm_adsp2_rate_enum[3]),
};
EXPORT_SYMBOL_GPL(wm_adsp2_fw_controls);
#endif

static struct wm_adsp_region const *wm_adsp_find_region(struct wm_adsp *dsp,
							int type)
{
	int i;

	for (i = 0; i < dsp->num_mems; i++)
		if (dsp->mem[i].type == type)
			return &dsp->mem[i];

	return NULL;
}

static unsigned int wm_adsp_region_to_reg(struct wm_adsp_region const *region,
					  unsigned int offset)
{
	if (WARN_ON(!region))
		return offset;
	switch (region->type) {
	case WMFW_ADSP1_PM:
		return region->base + (offset * 3);
	case WMFW_ADSP1_DM:
		return region->base + (offset * 2);
	case WMFW_ADSP2_XM:
		return region->base + (offset * 2);
	case WMFW_ADSP2_YM:
		return region->base + (offset * 2);
	case WMFW_ADSP1_ZM:
		return region->base + (offset * 2);
	default:
		WARN(1, "Unknown memory region type");
		return offset;
	}
}

static int wm_coeff_info(struct snd_kcontrol *kcontrol,
			 struct snd_ctl_elem_info *uinfo)
{
	struct wm_coeff_ctl *ctl = (struct wm_coeff_ctl *)kcontrol->private_value;

	uinfo->type = SNDRV_CTL_ELEM_TYPE_BYTES;
	uinfo->count = ctl->len;
	return 0;
}

static int wm_coeff_write_control(struct snd_kcontrol *kcontrol,
				  const void *buf, size_t len)
{
	struct wm_coeff_ctl *ctl = (struct wm_coeff_ctl *)kcontrol->private_value;
	struct wm_adsp_alg_region *region = &ctl->region;
	const struct wm_adsp_region *mem;
	struct wm_adsp *adsp = ctl->adsp;
	void *scratch;
	int ret;
	unsigned int reg;

	mem = wm_adsp_find_region(adsp, region->type);
	if (!mem) {
		adsp_err(adsp, "No base for region %x\n",
			 region->type);
		return -EINVAL;
	}

	reg = ctl->region.base;
	reg = wm_adsp_region_to_reg(mem, reg);

	scratch = kmemdup(buf, ctl->len, GFP_KERNEL | GFP_DMA);
	if (!scratch)
		return -ENOMEM;

	ret = regmap_raw_write(adsp->regmap, reg, scratch,
			       ctl->len);
	if (ret) {
		adsp_err(adsp, "Failed to write %zu bytes to %x: %d\n",
			 ctl->len, reg, ret);
		kfree(scratch);
		return ret;
	}
	adsp_dbg(adsp, "Wrote %zu bytes to %x\n", ctl->len, reg);

	kfree(scratch);

	return 0;
}

static int wm_coeff_put(struct snd_kcontrol *kcontrol,
			struct snd_ctl_elem_value *ucontrol)
{
	struct wm_coeff_ctl *ctl = (struct wm_coeff_ctl *)kcontrol->private_value;
	char *p = ucontrol->value.bytes.data;

	memcpy(ctl->cache, p, ctl->len);

	if (!ctl->enabled) {
		ctl->set = 1;
		return 0;
	}

	return wm_coeff_write_control(kcontrol, p, ctl->len);
}

static int wm_coeff_read_control(struct snd_kcontrol *kcontrol,
				 void *buf, size_t len)
{
	struct wm_coeff_ctl *ctl = (struct wm_coeff_ctl *)kcontrol->private_value;
	struct wm_adsp_alg_region *region = &ctl->region;
	const struct wm_adsp_region *mem;
	struct wm_adsp *adsp = ctl->adsp;
	void *scratch;
	int ret;
	unsigned int reg;

	mem = wm_adsp_find_region(adsp, region->type);
	if (!mem) {
		adsp_err(adsp, "No base for region %x\n",
			 region->type);
		return -EINVAL;
	}

	reg = ctl->region.base;
	reg = wm_adsp_region_to_reg(mem, reg);

	scratch = kmalloc(ctl->len, GFP_KERNEL | GFP_DMA);
	if (!scratch)
		return -ENOMEM;

	ret = regmap_raw_read(adsp->regmap, reg, scratch, ctl->len);
	if (ret) {
		adsp_err(adsp, "Failed to read %zu bytes from %x: %d\n",
			 ctl->len, reg, ret);
		kfree(scratch);
		return ret;
	}
	adsp_dbg(adsp, "Read %zu bytes from %x\n", ctl->len, reg);

	memcpy(buf, scratch, ctl->len);
	kfree(scratch);

	return 0;
}

static int wm_coeff_get(struct snd_kcontrol *kcontrol,
			struct snd_ctl_elem_value *ucontrol)
{
	struct wm_coeff_ctl *ctl = (struct wm_coeff_ctl *)kcontrol->private_value;
	char *p = ucontrol->value.bytes.data;

	memcpy(p, ctl->cache, ctl->len);
	return 0;
}

struct wmfw_ctl_work {
	struct wm_adsp *adsp;
	struct wm_coeff_ctl *ctl;
	struct work_struct work;
};

static int wmfw_add_ctl(struct wm_adsp *adsp, struct wm_coeff_ctl *ctl)
{
	struct snd_kcontrol_new *kcontrol;
	int ret;

	if (!ctl || !ctl->name)
		return -EINVAL;

	kcontrol = kzalloc(sizeof(*kcontrol), GFP_KERNEL);
	if (!kcontrol)
		return -ENOMEM;
	kcontrol->iface = SNDRV_CTL_ELEM_IFACE_MIXER;

	kcontrol->name = ctl->name;
	kcontrol->info = wm_coeff_info;
	kcontrol->get = wm_coeff_get;
	kcontrol->put = wm_coeff_put;
	kcontrol->private_value = (unsigned long)ctl;

	ret = snd_soc_add_card_controls(adsp->card,
					kcontrol, 1);
	if (ret < 0)
		goto err_kcontrol;

	kfree(kcontrol);

	ctl->kcontrol = snd_soc_card_get_kcontrol(adsp->card,
						  ctl->name);

	list_add(&ctl->list, &adsp->ctl_list);
	return 0;

err_kcontrol:
	kfree(kcontrol);
	return ret;
}

static int wm_adsp_load(struct wm_adsp *dsp)
{
	LIST_HEAD(buf_list);
	const struct firmware *firmware;
	struct regmap *regmap = dsp->regmap;
	unsigned int pos = 0;
	const struct wmfw_header *header;
	const struct wmfw_adsp1_sizes *adsp1_sizes;
	const struct wmfw_adsp2_sizes *adsp2_sizes;
	const struct wmfw_footer *footer;
	const struct wmfw_region *region;
	const struct wm_adsp_region *mem;
	const char *region_name;
	char *file, *text;
	struct wm_adsp_buf *buf;
	unsigned int reg;
	int regions = 0;
	int ret, offset, type, sizes;

	file = kzalloc(PAGE_SIZE, GFP_KERNEL);
	if (file == NULL)
		return -ENOMEM;

	snprintf(file, PAGE_SIZE, "%s-dsp%d-%s.wmfw", dsp->part, dsp->num,
		 wm_adsp_fw[dsp->fw].file);
	file[PAGE_SIZE - 1] = '\0';

	ret = request_firmware(&firmware, file, dsp->dev);
	if (ret != 0) {
		adsp_err(dsp, "Failed to request '%s'\n", file);
		goto out;
	}
	ret = -EINVAL;

	pos = sizeof(*header) + sizeof(*adsp1_sizes) + sizeof(*footer);
	if (pos >= firmware->size) {
		adsp_err(dsp, "%s: file too short, %zu bytes\n",
			 file, firmware->size);
		goto out_fw;
	}

	header = (void*)&firmware->data[0];

	if (memcmp(&header->magic[0], "WMFW", 4) != 0) {
		adsp_err(dsp, "%s: invalid magic\n", file);
		goto out_fw;
	}

	if (header->ver != 0) {
		adsp_err(dsp, "%s: unknown file format %d\n",
			 file, header->ver);
		goto out_fw;
	}
	adsp_info(dsp, "Firmware version: %d\n", header->ver);

	if (header->core != dsp->type) {
		adsp_err(dsp, "%s: invalid core %d != %d\n",
			 file, header->core, dsp->type);
		goto out_fw;
	}

	switch (dsp->type) {
	case WMFW_ADSP1:
		pos = sizeof(*header) + sizeof(*adsp1_sizes) + sizeof(*footer);
		adsp1_sizes = (void *)&(header[1]);
		footer = (void *)&(adsp1_sizes[1]);
		sizes = sizeof(*adsp1_sizes);

		adsp_dbg(dsp, "%s: %d DM, %d PM, %d ZM\n",
			 file, le32_to_cpu(adsp1_sizes->dm),
			 le32_to_cpu(adsp1_sizes->pm),
			 le32_to_cpu(adsp1_sizes->zm));
		break;

	case WMFW_ADSP2:
		pos = sizeof(*header) + sizeof(*adsp2_sizes) + sizeof(*footer);
		adsp2_sizes = (void *)&(header[1]);
		footer = (void *)&(adsp2_sizes[1]);
		sizes = sizeof(*adsp2_sizes);

		adsp_dbg(dsp, "%s: %d XM, %d YM %d PM, %d ZM\n",
			 file, le32_to_cpu(adsp2_sizes->xm),
			 le32_to_cpu(adsp2_sizes->ym),
			 le32_to_cpu(adsp2_sizes->pm),
			 le32_to_cpu(adsp2_sizes->zm));
		break;

	default:
		WARN(1, "Unknown DSP type");
		goto out_fw;
	}

	if (le32_to_cpu(header->len) != sizeof(*header) +
	    sizes + sizeof(*footer)) {
		adsp_err(dsp, "%s: unexpected header length %d\n",
			 file, le32_to_cpu(header->len));
		goto out_fw;
	}

	adsp_dbg(dsp, "%s: timestamp %llu\n", file,
		 le64_to_cpu(footer->timestamp));

	while (pos < firmware->size &&
	       pos - firmware->size > sizeof(*region)) {
		region = (void *)&(firmware->data[pos]);
		region_name = "Unknown";
		reg = 0;
		text = NULL;
		offset = le32_to_cpu(region->offset) & 0xffffff;
		type = be32_to_cpu(region->type) & 0xff;
		mem = wm_adsp_find_region(dsp, type);
		
		switch (type) {
		case WMFW_NAME_TEXT:
			region_name = "Firmware name";
			text = kzalloc(le32_to_cpu(region->len) + 1,
				       GFP_KERNEL);
			break;
		case WMFW_INFO_TEXT:
			region_name = "Information";
			text = kzalloc(le32_to_cpu(region->len) + 1,
				       GFP_KERNEL);
			break;
		case WMFW_ABSOLUTE:
			region_name = "Absolute";
			reg = offset;
			break;
		case WMFW_ADSP1_PM:
			region_name = "PM";
			reg = wm_adsp_region_to_reg(mem, offset);
			break;
		case WMFW_ADSP1_DM:
			region_name = "DM";
			reg = wm_adsp_region_to_reg(mem, offset);
			break;
		case WMFW_ADSP2_XM:
			region_name = "XM";
			reg = wm_adsp_region_to_reg(mem, offset);
			break;
		case WMFW_ADSP2_YM:
			region_name = "YM";
			reg = wm_adsp_region_to_reg(mem, offset);
			break;
		case WMFW_ADSP1_ZM:
			region_name = "ZM";
			reg = wm_adsp_region_to_reg(mem, offset);
			break;
		default:
			adsp_warn(dsp,
				  "%s.%d: Unknown region type %x at %d(%x)\n",
				  file, regions, type, pos, pos);
			break;
		}

		adsp_dbg(dsp, "%s.%d: %d bytes at %d in %s\n", file,
			 regions, le32_to_cpu(region->len), offset,
			 region_name);

		if (text) {
			memcpy(text, region->data, le32_to_cpu(region->len));
			adsp_info(dsp, "%s: %s\n", file, text);
			kfree(text);
		}

		if (reg) {
			buf = wm_adsp_buf_alloc(region->data,
						le32_to_cpu(region->len),
						&buf_list);
			if (!buf) {
				adsp_err(dsp, "Out of memory\n");
				ret = -ENOMEM;
				goto out_fw;
			}

			ret = regmap_raw_write_async(regmap, reg, buf->buf,
						     le32_to_cpu(region->len));
			if (ret != 0) {
				adsp_err(dsp,
					"%s.%d: Failed to write %d bytes at %d in %s: %d\n",
					file, regions,
					le32_to_cpu(region->len), offset,
					region_name, ret);
				goto out_fw;
			}
		}

		pos += le32_to_cpu(region->len) + sizeof(*region);
		regions++;
	}

	ret = regmap_async_complete(regmap);
	if (ret != 0) {
		adsp_err(dsp, "Failed to complete async write: %d\n", ret);
		goto out_fw;
	}

	if (pos > firmware->size)
		adsp_warn(dsp, "%s.%d: %zu bytes at end of file\n",
			  file, regions, pos - firmware->size);

out_fw:
	regmap_async_complete(regmap);
	wm_adsp_buf_free(&buf_list);
	release_firmware(firmware);
out:
	kfree(file);

	return ret;
}

static int wm_coeff_init_control_caches(struct wm_adsp *adsp)
{
	struct wm_coeff_ctl *ctl;
	int ret;

	list_for_each_entry(ctl, &adsp->ctl_list, list) {
		if (!ctl->enabled || ctl->set)
			continue;
		ret = wm_coeff_read_control(ctl->kcontrol,
					    ctl->cache,
					    ctl->len);
		if (ret < 0)
			return ret;
	}

	return 0;
}

static int wm_coeff_sync_controls(struct wm_adsp *adsp)
{
	struct wm_coeff_ctl *ctl;
	int ret;

	list_for_each_entry(ctl, &adsp->ctl_list, list) {
		if (!ctl->enabled)
			continue;
		if (ctl->set) {
			ret = wm_coeff_write_control(ctl->kcontrol,
						     ctl->cache,
						     ctl->len);
			if (ret < 0)
				return ret;
		}
	}

	return 0;
}

static void wm_adsp_ctl_work(struct work_struct *work)
{
	struct wmfw_ctl_work *ctl_work = container_of(work,
						      struct wmfw_ctl_work,
						      work);

	wmfw_add_ctl(ctl_work->adsp, ctl_work->ctl);
	kfree(ctl_work);
}

static int wm_adsp_create_control(struct wm_adsp *dsp,
				  const struct wm_adsp_alg_region *region)

{
	struct wm_coeff_ctl *ctl;
	struct wmfw_ctl_work *ctl_work;
	char *name;
	char *region_name;
	int ret;

	name = kmalloc(PAGE_SIZE, GFP_KERNEL);
	if (!name)
		return -ENOMEM;

	switch (region->type) {
	case WMFW_ADSP1_PM:
		region_name = "PM";
		break;
	case WMFW_ADSP1_DM:
		region_name = "DM";
		break;
	case WMFW_ADSP2_XM:
		region_name = "XM";
		break;
	case WMFW_ADSP2_YM:
		region_name = "YM";
		break;
	case WMFW_ADSP1_ZM:
		region_name = "ZM";
		break;
	default:
		ret = -EINVAL;
		goto err_name;
	}

	snprintf(name, PAGE_SIZE, "DSP%d %s %x",
		 dsp->num, region_name, region->alg);

	list_for_each_entry(ctl, &dsp->ctl_list,
			    list) {
		if (!strcmp(ctl->name, name)) {
			if (!ctl->enabled)
				ctl->enabled = 1;
			goto found;
		}
	}

	ctl = kzalloc(sizeof(*ctl), GFP_KERNEL);
	if (!ctl) {
		ret = -ENOMEM;
		goto err_name;
	}
	ctl->region = *region;
	ctl->name = kmemdup(name, strlen(name) + 1, GFP_KERNEL);
	if (!ctl->name) {
		ret = -ENOMEM;
		goto err_ctl;
	}
	ctl->enabled = 1;
	ctl->set = 0;
	ctl->ops.xget = wm_coeff_get;
	ctl->ops.xput = wm_coeff_put;
	ctl->adsp = dsp;

	ctl->len = region->len;
	ctl->cache = kzalloc(ctl->len, GFP_KERNEL);
	if (!ctl->cache) {
		ret = -ENOMEM;
		goto err_ctl_name;
	}

	ctl_work = kzalloc(sizeof(*ctl_work), GFP_KERNEL);
	if (!ctl_work) {
		ret = -ENOMEM;
		goto err_ctl_cache;
	}

	ctl_work->adsp = dsp;
	ctl_work->ctl = ctl;
	INIT_WORK(&ctl_work->work, wm_adsp_ctl_work);
	schedule_work(&ctl_work->work);

found:
	kfree(name);

	return 0;

err_ctl_cache:
	kfree(ctl->cache);
err_ctl_name:
	kfree(ctl->name);
err_ctl:
	kfree(ctl);
err_name:
	kfree(name);
	return ret;
}

static int wm_adsp_setup_algs(struct wm_adsp *dsp)
{
	struct regmap *regmap = dsp->regmap;
	struct wmfw_adsp1_id_hdr adsp1_id;
	struct wmfw_adsp2_id_hdr adsp2_id;
	struct wmfw_adsp1_alg_hdr *adsp1_alg;
	struct wmfw_adsp2_alg_hdr *adsp2_alg;
	void *alg, *buf;
	struct wm_adsp_alg_region *region;
	const struct wm_adsp_region *mem;
	unsigned int pos, term;
	size_t algs, buf_size;
	__be32 val;
	int i, ret;

	switch (dsp->type) {
	case WMFW_ADSP1:
		mem = wm_adsp_find_region(dsp, WMFW_ADSP1_DM);
		break;
	case WMFW_ADSP2:
		mem = wm_adsp_find_region(dsp, WMFW_ADSP2_XM);
		break;
	default:
		mem = NULL;
		break;
	}

	if (WARN_ON(!mem))
		return -EINVAL;

	switch (dsp->type) {
	case WMFW_ADSP1:
		ret = regmap_raw_read(regmap, mem->base, &adsp1_id,
				      sizeof(adsp1_id));
		if (ret != 0) {
			adsp_err(dsp, "Failed to read algorithm info: %d\n",
				 ret);
			return ret;
		}

		buf = &adsp1_id;
		buf_size = sizeof(adsp1_id);

		algs = be32_to_cpu(adsp1_id.algs);
		dsp->fw_id = be32_to_cpu(adsp1_id.fw.id);
		adsp_info(dsp, "Firmware: %x v%d.%d.%d, %zu algorithms\n",
			  dsp->fw_id,
			  (be32_to_cpu(adsp1_id.fw.ver) & 0xff0000) >> 16,
			  (be32_to_cpu(adsp1_id.fw.ver) & 0xff00) >> 8,
			  be32_to_cpu(adsp1_id.fw.ver) & 0xff,
			  algs);

		region = kzalloc(sizeof(*region), GFP_KERNEL);
		if (!region)
			return -ENOMEM;
		region->type = WMFW_ADSP1_ZM;
		region->alg = be32_to_cpu(adsp1_id.fw.id);
		region->base = be32_to_cpu(adsp1_id.zm);
		list_add_tail(&region->list, &dsp->alg_regions);

		region = kzalloc(sizeof(*region), GFP_KERNEL);
		if (!region)
			return -ENOMEM;
		region->type = WMFW_ADSP1_DM;
		region->alg = be32_to_cpu(adsp1_id.fw.id);
		region->base = be32_to_cpu(adsp1_id.dm);
		list_add_tail(&region->list, &dsp->alg_regions);

		pos = sizeof(adsp1_id) / 2;
		term = pos + ((sizeof(*adsp1_alg) * algs) / 2);
		break;

	case WMFW_ADSP2:
		ret = regmap_raw_read(regmap, mem->base, &adsp2_id,
				      sizeof(adsp2_id));
		if (ret != 0) {
			adsp_err(dsp, "Failed to read algorithm info: %d\n",
				 ret);
			return ret;
		}

		buf = &adsp2_id;
		buf_size = sizeof(adsp2_id);

		algs = be32_to_cpu(adsp2_id.algs);
		dsp->fw_id = be32_to_cpu(adsp2_id.fw.id);
		adsp_info(dsp, "Firmware: %x v%d.%d.%d, %zu algorithms\n",
			  dsp->fw_id,
			  (be32_to_cpu(adsp2_id.fw.ver) & 0xff0000) >> 16,
			  (be32_to_cpu(adsp2_id.fw.ver) & 0xff00) >> 8,
			  be32_to_cpu(adsp2_id.fw.ver) & 0xff,
			  algs);

		region = kzalloc(sizeof(*region), GFP_KERNEL);
		if (!region)
			return -ENOMEM;
		region->type = WMFW_ADSP2_XM;
		region->alg = be32_to_cpu(adsp2_id.fw.id);
		region->base = be32_to_cpu(adsp2_id.xm);
		list_add_tail(&region->list, &dsp->alg_regions);

		region = kzalloc(sizeof(*region), GFP_KERNEL);
		if (!region)
			return -ENOMEM;
		region->type = WMFW_ADSP2_YM;
		region->alg = be32_to_cpu(adsp2_id.fw.id);
		region->base = be32_to_cpu(adsp2_id.ym);
		list_add_tail(&region->list, &dsp->alg_regions);

		region = kzalloc(sizeof(*region), GFP_KERNEL);
		if (!region)
			return -ENOMEM;
		region->type = WMFW_ADSP2_ZM;
		region->alg = be32_to_cpu(adsp2_id.fw.id);
		region->base = be32_to_cpu(adsp2_id.zm);
		list_add_tail(&region->list, &dsp->alg_regions);

		pos = sizeof(adsp2_id) / 2;
		term = pos + ((sizeof(*adsp2_alg) * algs) / 2);
		break;

	default:
		WARN(1, "Unknown DSP type");
		return -EINVAL;
	}

	if (algs == 0) {
		adsp_err(dsp, "No algorithms\n");
		return -EINVAL;
	}

	if (algs > 1024) {
		adsp_err(dsp, "Algorithm count %zx excessive\n", algs);
		print_hex_dump_bytes(dev_name(dsp->dev), DUMP_PREFIX_OFFSET,
				     buf, buf_size);
		return -EINVAL;
	}

	/* Read the terminator first to validate the length */
	ret = regmap_raw_read(regmap, mem->base + term, &val, sizeof(val));
	if (ret != 0) {
		adsp_err(dsp, "Failed to read algorithm list end: %d\n",
			ret);
		return ret;
	}

	if (be32_to_cpu(val) != 0xbedead)
		adsp_warn(dsp, "Algorithm list end %x 0x%x != 0xbeadead\n",
			  term, be32_to_cpu(val));

	alg = kzalloc((term - pos) * 2, GFP_KERNEL | GFP_DMA);
	if (!alg)
		return -ENOMEM;

	ret = regmap_raw_read(regmap, mem->base + pos, alg, (term - pos) * 2);
	if (ret != 0) {
		adsp_err(dsp, "Failed to read algorithm list: %d\n",
			ret);
		goto out;
	}

	adsp1_alg = alg;
	adsp2_alg = alg;

	for (i = 0; i < algs; i++) {
		switch (dsp->type) {
		case WMFW_ADSP1:
			adsp_info(dsp, "%d: ID %x v%d.%d.%d DM@%x ZM@%x\n",
				  i, be32_to_cpu(adsp1_alg[i].alg.id),
				  (be32_to_cpu(adsp1_alg[i].alg.ver) & 0xff0000) >> 16,
				  (be32_to_cpu(adsp1_alg[i].alg.ver) & 0xff00) >> 8,
				  be32_to_cpu(adsp1_alg[i].alg.ver) & 0xff,
				  be32_to_cpu(adsp1_alg[i].dm),
				  be32_to_cpu(adsp1_alg[i].zm));

			region = kzalloc(sizeof(*region), GFP_KERNEL);
			if (!region)
				return -ENOMEM;
			region->type = WMFW_ADSP1_DM;
			region->alg = be32_to_cpu(adsp1_alg[i].alg.id);
			region->base = be32_to_cpu(adsp1_alg[i].dm);
			region->len = 0;
			list_add_tail(&region->list, &dsp->alg_regions);
			if (i + 1 < algs) {
				region->len = be32_to_cpu(adsp1_alg[i + 1].dm);
				region->len -= be32_to_cpu(adsp1_alg[i].dm);
<<<<<<< HEAD
=======
				region->len *= 4;
>>>>>>> d8ec26d7
				wm_adsp_create_control(dsp, region);
			} else {
				adsp_warn(dsp, "Missing length info for region DM with ID %x\n",
					  be32_to_cpu(adsp1_alg[i].alg.id));
			}

			region = kzalloc(sizeof(*region), GFP_KERNEL);
			if (!region)
				return -ENOMEM;
			region->type = WMFW_ADSP1_ZM;
			region->alg = be32_to_cpu(adsp1_alg[i].alg.id);
			region->base = be32_to_cpu(adsp1_alg[i].zm);
			region->len = 0;
			list_add_tail(&region->list, &dsp->alg_regions);
			if (i + 1 < algs) {
				region->len = be32_to_cpu(adsp1_alg[i + 1].zm);
				region->len -= be32_to_cpu(adsp1_alg[i].zm);
<<<<<<< HEAD
=======
				region->len *= 4;
>>>>>>> d8ec26d7
				wm_adsp_create_control(dsp, region);
			} else {
				adsp_warn(dsp, "Missing length info for region ZM with ID %x\n",
					  be32_to_cpu(adsp1_alg[i].alg.id));
			}
			break;

		case WMFW_ADSP2:
			adsp_info(dsp,
				  "%d: ID %x v%d.%d.%d XM@%x YM@%x ZM@%x\n",
				  i, be32_to_cpu(adsp2_alg[i].alg.id),
				  (be32_to_cpu(adsp2_alg[i].alg.ver) & 0xff0000) >> 16,
				  (be32_to_cpu(adsp2_alg[i].alg.ver) & 0xff00) >> 8,
				  be32_to_cpu(adsp2_alg[i].alg.ver) & 0xff,
				  be32_to_cpu(adsp2_alg[i].xm),
				  be32_to_cpu(adsp2_alg[i].ym),
				  be32_to_cpu(adsp2_alg[i].zm));

			region = kzalloc(sizeof(*region), GFP_KERNEL);
			if (!region)
				return -ENOMEM;
			region->type = WMFW_ADSP2_XM;
			region->alg = be32_to_cpu(adsp2_alg[i].alg.id);
			region->base = be32_to_cpu(adsp2_alg[i].xm);
			region->len = 0;
			list_add_tail(&region->list, &dsp->alg_regions);
			if (i + 1 < algs) {
				region->len = be32_to_cpu(adsp2_alg[i + 1].xm);
				region->len -= be32_to_cpu(adsp2_alg[i].xm);
<<<<<<< HEAD
=======
				region->len *= 4;
>>>>>>> d8ec26d7
				wm_adsp_create_control(dsp, region);
			} else {
				adsp_warn(dsp, "Missing length info for region XM with ID %x\n",
					  be32_to_cpu(adsp2_alg[i].alg.id));
			}

			region = kzalloc(sizeof(*region), GFP_KERNEL);
			if (!region)
				return -ENOMEM;
			region->type = WMFW_ADSP2_YM;
			region->alg = be32_to_cpu(adsp2_alg[i].alg.id);
			region->base = be32_to_cpu(adsp2_alg[i].ym);
			region->len = 0;
			list_add_tail(&region->list, &dsp->alg_regions);
			if (i + 1 < algs) {
				region->len = be32_to_cpu(adsp2_alg[i + 1].ym);
				region->len -= be32_to_cpu(adsp2_alg[i].ym);
<<<<<<< HEAD
=======
				region->len *= 4;
>>>>>>> d8ec26d7
				wm_adsp_create_control(dsp, region);
			} else {
				adsp_warn(dsp, "Missing length info for region YM with ID %x\n",
					  be32_to_cpu(adsp2_alg[i].alg.id));
			}

			region = kzalloc(sizeof(*region), GFP_KERNEL);
			if (!region)
				return -ENOMEM;
			region->type = WMFW_ADSP2_ZM;
			region->alg = be32_to_cpu(adsp2_alg[i].alg.id);
			region->base = be32_to_cpu(adsp2_alg[i].zm);
			region->len = 0;
			list_add_tail(&region->list, &dsp->alg_regions);
			if (i + 1 < algs) {
				region->len = be32_to_cpu(adsp2_alg[i + 1].zm);
				region->len -= be32_to_cpu(adsp2_alg[i].zm);
<<<<<<< HEAD
=======
				region->len *= 4;
>>>>>>> d8ec26d7
				wm_adsp_create_control(dsp, region);
			} else {
				adsp_warn(dsp, "Missing length info for region ZM with ID %x\n",
					  be32_to_cpu(adsp2_alg[i].alg.id));
			}
			break;
		}
	}

out:
	kfree(alg);
	return ret;
}

static int wm_adsp_load_coeff(struct wm_adsp *dsp)
{
	LIST_HEAD(buf_list);
	struct regmap *regmap = dsp->regmap;
	struct wmfw_coeff_hdr *hdr;
	struct wmfw_coeff_item *blk;
	const struct firmware *firmware;
	const struct wm_adsp_region *mem;
	struct wm_adsp_alg_region *alg_region;
	const char *region_name;
	int ret, pos, blocks, type, offset, reg;
	char *file;
	struct wm_adsp_buf *buf;
	int tmp;

	file = kzalloc(PAGE_SIZE, GFP_KERNEL);
	if (file == NULL)
		return -ENOMEM;

	snprintf(file, PAGE_SIZE, "%s-dsp%d-%s.bin", dsp->part, dsp->num,
		 wm_adsp_fw[dsp->fw].file);
	file[PAGE_SIZE - 1] = '\0';

	ret = request_firmware(&firmware, file, dsp->dev);
	if (ret != 0) {
		adsp_warn(dsp, "Failed to request '%s'\n", file);
		ret = 0;
		goto out;
	}
	ret = -EINVAL;

	if (sizeof(*hdr) >= firmware->size) {
		adsp_err(dsp, "%s: file too short, %zu bytes\n",
			file, firmware->size);
		goto out_fw;
	}

	hdr = (void*)&firmware->data[0];
	if (memcmp(hdr->magic, "WMDR", 4) != 0) {
		adsp_err(dsp, "%s: invalid magic\n", file);
		goto out_fw;
	}

	switch (be32_to_cpu(hdr->rev) & 0xff) {
	case 1:
		break;
	default:
		adsp_err(dsp, "%s: Unsupported coefficient file format %d\n",
			 file, be32_to_cpu(hdr->rev) & 0xff);
		ret = -EINVAL;
		goto out_fw;
	}

	adsp_dbg(dsp, "%s: v%d.%d.%d\n", file,
		(le32_to_cpu(hdr->ver) >> 16) & 0xff,
		(le32_to_cpu(hdr->ver) >>  8) & 0xff,
		le32_to_cpu(hdr->ver) & 0xff);

	pos = le32_to_cpu(hdr->len);

	blocks = 0;
	while (pos < firmware->size &&
	       pos - firmware->size > sizeof(*blk)) {
		blk = (void*)(&firmware->data[pos]);

		type = le16_to_cpu(blk->type);
		offset = le16_to_cpu(blk->offset);

		adsp_dbg(dsp, "%s.%d: %x v%d.%d.%d\n",
			 file, blocks, le32_to_cpu(blk->id),
			 (le32_to_cpu(blk->ver) >> 16) & 0xff,
			 (le32_to_cpu(blk->ver) >>  8) & 0xff,
			 le32_to_cpu(blk->ver) & 0xff);
		adsp_dbg(dsp, "%s.%d: %d bytes at 0x%x in %x\n",
			 file, blocks, le32_to_cpu(blk->len), offset, type);

		reg = 0;
		region_name = "Unknown";
		switch (type) {
		case (WMFW_NAME_TEXT << 8):
		case (WMFW_INFO_TEXT << 8):
			break;
		case (WMFW_ABSOLUTE << 8):
			/*
			 * Old files may use this for global
			 * coefficients.
			 */
			if (le32_to_cpu(blk->id) == dsp->fw_id &&
			    offset == 0) {
				region_name = "global coefficients";
				mem = wm_adsp_find_region(dsp, type);
				if (!mem) {
					adsp_err(dsp, "No ZM\n");
					break;
				}
				reg = wm_adsp_region_to_reg(mem, 0);

			} else {
				region_name = "register";
				reg = offset;
			}
			break;

		case WMFW_ADSP1_DM:
		case WMFW_ADSP1_ZM:
		case WMFW_ADSP2_XM:
		case WMFW_ADSP2_YM:
			adsp_dbg(dsp, "%s.%d: %d bytes in %x for %x\n",
				 file, blocks, le32_to_cpu(blk->len),
				 type, le32_to_cpu(blk->id));

			mem = wm_adsp_find_region(dsp, type);
			if (!mem) {
				adsp_err(dsp, "No base for region %x\n", type);
				break;
			}

			reg = 0;
			list_for_each_entry(alg_region,
					    &dsp->alg_regions, list) {
				if (le32_to_cpu(blk->id) == alg_region->alg &&
				    type == alg_region->type) {
					reg = alg_region->base;
					reg = wm_adsp_region_to_reg(mem,
								    reg);
					reg += offset;
				}
			}

			if (reg == 0)
				adsp_err(dsp, "No %x for algorithm %x\n",
					 type, le32_to_cpu(blk->id));
			break;

		default:
			adsp_err(dsp, "%s.%d: Unknown region type %x at %d\n",
				 file, blocks, type, pos);
			break;
		}

		if (reg) {
			buf = wm_adsp_buf_alloc(blk->data,
						le32_to_cpu(blk->len),
						&buf_list);
			if (!buf) {
				adsp_err(dsp, "Out of memory\n");
				ret = -ENOMEM;
				goto out_fw;
			}

			adsp_dbg(dsp, "%s.%d: Writing %d bytes at %x\n",
				 file, blocks, le32_to_cpu(blk->len),
				 reg);
			ret = regmap_raw_write_async(regmap, reg, buf->buf,
						     le32_to_cpu(blk->len));
			if (ret != 0) {
				adsp_err(dsp,
					"%s.%d: Failed to write to %x in %s: %d\n",
					file, blocks, reg, region_name, ret);
			}
		}

		tmp = le32_to_cpu(blk->len) % 4;
		if (tmp)
			pos += le32_to_cpu(blk->len) + (4 - tmp) + sizeof(*blk);
		else
			pos += le32_to_cpu(blk->len) + sizeof(*blk);

		blocks++;
	}

	ret = regmap_async_complete(regmap);
	if (ret != 0)
		adsp_err(dsp, "Failed to complete async write: %d\n", ret);

	if (pos > firmware->size)
		adsp_warn(dsp, "%s.%d: %zu bytes at end of file\n",
			  file, blocks, pos - firmware->size);

out_fw:
	release_firmware(firmware);
	wm_adsp_buf_free(&buf_list);
out:
	kfree(file);
	return ret;
}

int wm_adsp1_init(struct wm_adsp *adsp)
{
	INIT_LIST_HEAD(&adsp->alg_regions);

	return 0;
}
EXPORT_SYMBOL_GPL(wm_adsp1_init);

int wm_adsp1_event(struct snd_soc_dapm_widget *w,
		   struct snd_kcontrol *kcontrol,
		   int event)
{
	struct snd_soc_codec *codec = w->codec;
	struct wm_adsp *dsps = snd_soc_codec_get_drvdata(codec);
	struct wm_adsp *dsp = &dsps[w->shift];
	struct wm_adsp_alg_region *alg_region;
	struct wm_coeff_ctl *ctl;
	int ret;
	int val;

	dsp->card = codec->card;

	switch (event) {
	case SND_SOC_DAPM_POST_PMU:
		regmap_update_bits(dsp->regmap, dsp->base + ADSP1_CONTROL_30,
				   ADSP1_SYS_ENA, ADSP1_SYS_ENA);

		/*
		 * For simplicity set the DSP clock rate to be the
		 * SYSCLK rate rather than making it configurable.
		 */
		if(dsp->sysclk_reg) {
			ret = regmap_read(dsp->regmap, dsp->sysclk_reg, &val);
			if (ret != 0) {
				adsp_err(dsp, "Failed to read SYSCLK state: %d\n",
				ret);
				return ret;
			}

			val = (val & dsp->sysclk_mask)
				>> dsp->sysclk_shift;

			ret = regmap_update_bits(dsp->regmap,
						 dsp->base + ADSP1_CONTROL_31,
						 ADSP1_CLK_SEL_MASK, val);
			if (ret != 0) {
				adsp_err(dsp, "Failed to set clock rate: %d\n",
					 ret);
				return ret;
			}
		}

		ret = wm_adsp_load(dsp);
		if (ret != 0)
			goto err;

		ret = wm_adsp_setup_algs(dsp);
		if (ret != 0)
			goto err;

		ret = wm_adsp_load_coeff(dsp);
		if (ret != 0)
			goto err;

		/* Initialize caches for enabled and unset controls */
		ret = wm_coeff_init_control_caches(dsp);
		if (ret != 0)
			goto err;

		/* Sync set controls */
		ret = wm_coeff_sync_controls(dsp);
		if (ret != 0)
			goto err;

		/* Start the core running */
		regmap_update_bits(dsp->regmap, dsp->base + ADSP1_CONTROL_30,
				   ADSP1_CORE_ENA | ADSP1_START,
				   ADSP1_CORE_ENA | ADSP1_START);
		break;

	case SND_SOC_DAPM_PRE_PMD:
		/* Halt the core */
		regmap_update_bits(dsp->regmap, dsp->base + ADSP1_CONTROL_30,
				   ADSP1_CORE_ENA | ADSP1_START, 0);

		regmap_update_bits(dsp->regmap, dsp->base + ADSP1_CONTROL_19,
				   ADSP1_WDMA_BUFFER_LENGTH_MASK, 0);

		regmap_update_bits(dsp->regmap, dsp->base + ADSP1_CONTROL_30,
				   ADSP1_SYS_ENA, 0);

		list_for_each_entry(ctl, &dsp->ctl_list, list)
			ctl->enabled = 0;
<<<<<<< HEAD
=======

		while (!list_empty(&dsp->alg_regions)) {
			alg_region = list_first_entry(&dsp->alg_regions,
						      struct wm_adsp_alg_region,
						      list);
			list_del(&alg_region->list);
			kfree(alg_region);
		}
>>>>>>> d8ec26d7
		break;

	default:
		break;
	}

	return 0;

err:
	regmap_update_bits(dsp->regmap, dsp->base + ADSP1_CONTROL_30,
			   ADSP1_SYS_ENA, 0);
	return ret;
}
EXPORT_SYMBOL_GPL(wm_adsp1_event);

static int wm_adsp2_ena(struct wm_adsp *dsp)
{
	unsigned int val;
	int ret, count;

	ret = regmap_update_bits(dsp->regmap, dsp->base + ADSP2_CONTROL,
				 ADSP2_SYS_ENA, ADSP2_SYS_ENA);
	if (ret != 0)
		return ret;

	/* Wait for the RAM to start, should be near instantaneous */
	for (count = 0; count < 10; ++count) {
		ret = regmap_read(dsp->regmap, dsp->base + ADSP2_STATUS1,
				  &val);
		if (ret != 0)
			return ret;

		if (val & ADSP2_RAM_RDY)
			break;

		msleep(1);
	}

	if (!(val & ADSP2_RAM_RDY)) {
		adsp_err(dsp, "Failed to start DSP RAM\n");
		return -EBUSY;
	}

	adsp_dbg(dsp, "RAM ready after %d polls\n", count);
	adsp_info(dsp, "RAM ready after %d polls\n", count);

	return 0;
}

int wm_adsp2_event(struct snd_soc_dapm_widget *w,
		   struct snd_kcontrol *kcontrol, int event)
{
	struct snd_soc_codec *codec = w->codec;
	struct wm_adsp *dsps = snd_soc_codec_get_drvdata(codec);
	struct wm_adsp *dsp = &dsps[w->shift];
	struct wm_adsp_alg_region *alg_region;
	struct wm_coeff_ctl *ctl;
	unsigned int val;
	int ret;

	dsp->card = codec->card;

	switch (event) {
	case SND_SOC_DAPM_POST_PMU:
		/*
		 * For simplicity set the DSP clock rate to be the
		 * SYSCLK rate rather than making it configurable.
		 */
		ret = regmap_read(dsp->regmap, ARIZONA_SYSTEM_CLOCK_1, &val);
		if (ret != 0) {
			adsp_err(dsp, "Failed to read SYSCLK state: %d\n",
				 ret);
			return ret;
		}
		val = (val & ARIZONA_SYSCLK_FREQ_MASK)
			>> ARIZONA_SYSCLK_FREQ_SHIFT;

		ret = regmap_update_bits(dsp->regmap,
					 dsp->base + ADSP2_CLOCKING,
					 ADSP2_CLK_SEL_MASK, val);
		if (ret != 0) {
			adsp_err(dsp, "Failed to set clock rate: %d\n",
				 ret);
			return ret;
		}

		if (dsp->dvfs) {
			ret = regmap_read(dsp->regmap,
					  dsp->base + ADSP2_CLOCKING, &val);
			if (ret != 0) {
				dev_err(dsp->dev,
					"Failed to read clocking: %d\n", ret);
				return ret;
			}

			if ((val & ADSP2_CLK_SEL_MASK) >= 3) {
				ret = regulator_enable(dsp->dvfs);
				if (ret != 0) {
					dev_err(dsp->dev,
						"Failed to enable supply: %d\n",
						ret);
					return ret;
				}

				ret = regulator_set_voltage(dsp->dvfs,
							    1800000,
							    1800000);
				if (ret != 0) {
					dev_err(dsp->dev,
						"Failed to raise supply: %d\n",
						ret);
					return ret;
				}
			}
		}

		ret = wm_adsp2_ena(dsp);
		if (ret != 0)
			return ret;

		ret = wm_adsp_load(dsp);
		if (ret != 0)
			goto err;

		ret = wm_adsp_setup_algs(dsp);
		if (ret != 0)
			goto err;

		ret = wm_adsp_load_coeff(dsp);
		if (ret != 0)
			goto err;

		/* Initialize caches for enabled and unset controls */
		ret = wm_coeff_init_control_caches(dsp);
		if (ret != 0)
			goto err;

		/* Sync set controls */
		ret = wm_coeff_sync_controls(dsp);
		if (ret != 0)
			goto err;

		ret = regmap_update_bits(dsp->regmap,
					 dsp->base + ADSP2_CONTROL,
					 ADSP2_CORE_ENA | ADSP2_START,
					 ADSP2_CORE_ENA | ADSP2_START);
		if (ret != 0)
			goto err;

		dsp->running = true;
		break;

	case SND_SOC_DAPM_PRE_PMD:
		dsp->running = false;

		regmap_update_bits(dsp->regmap, dsp->base + ADSP2_CONTROL,
				   ADSP2_SYS_ENA | ADSP2_CORE_ENA |
				   ADSP2_START, 0);

		/* Make sure DMAs are quiesced */
		regmap_write(dsp->regmap, dsp->base + ADSP2_WDMA_CONFIG_1, 0);
		regmap_write(dsp->regmap, dsp->base + ADSP2_WDMA_CONFIG_2, 0);
		regmap_write(dsp->regmap, dsp->base + ADSP2_RDMA_CONFIG_1, 0);

		if (dsp->dvfs) {
			ret = regulator_set_voltage(dsp->dvfs, 1200000,
						    1800000);
			if (ret != 0)
				dev_warn(dsp->dev,
					 "Failed to lower supply: %d\n",
					 ret);

			ret = regulator_disable(dsp->dvfs);
			if (ret != 0)
				dev_err(dsp->dev,
					"Failed to enable supply: %d\n",
					ret);
		}

		list_for_each_entry(ctl, &dsp->ctl_list, list)
			ctl->enabled = 0;

		while (!list_empty(&dsp->alg_regions)) {
			alg_region = list_first_entry(&dsp->alg_regions,
						      struct wm_adsp_alg_region,
						      list);
			list_del(&alg_region->list);
			kfree(alg_region);
		}
		break;

	default:
		break;
	}

	return 0;
err:
	regmap_update_bits(dsp->regmap, dsp->base + ADSP2_CONTROL,
			   ADSP2_SYS_ENA | ADSP2_CORE_ENA | ADSP2_START, 0);
	return ret;
}
EXPORT_SYMBOL_GPL(wm_adsp2_event);

int wm_adsp2_init(struct wm_adsp *adsp, bool dvfs)
{
	int ret;

	/*
	 * Disable the DSP memory by default when in reset for a small
	 * power saving.
	 */
	ret = regmap_update_bits(adsp->regmap, adsp->base + ADSP2_CONTROL,
				 ADSP2_MEM_ENA, 0);
	if (ret != 0) {
		adsp_err(adsp, "Failed to clear memory retention: %d\n", ret);
		return ret;
	}

	INIT_LIST_HEAD(&adsp->alg_regions);
	INIT_LIST_HEAD(&adsp->ctl_list);

	if (dvfs) {
		adsp->dvfs = devm_regulator_get(adsp->dev, "DCVDD");
		if (IS_ERR(adsp->dvfs)) {
			ret = PTR_ERR(adsp->dvfs);
			dev_err(adsp->dev, "Failed to get DCVDD: %d\n", ret);
			return ret;
		}

		ret = regulator_enable(adsp->dvfs);
		if (ret != 0) {
			dev_err(adsp->dev, "Failed to enable DCVDD: %d\n",
				ret);
			return ret;
		}

		ret = regulator_set_voltage(adsp->dvfs, 1200000, 1800000);
		if (ret != 0) {
			dev_err(adsp->dev, "Failed to initialise DVFS: %d\n",
				ret);
			return ret;
		}

		ret = regulator_disable(adsp->dvfs);
		if (ret != 0) {
			dev_err(adsp->dev, "Failed to disable DCVDD: %d\n",
				ret);
			return ret;
		}
	}

	return 0;
}
EXPORT_SYMBOL_GPL(wm_adsp2_init);<|MERGE_RESOLUTION|>--- conflicted
+++ resolved
@@ -1061,10 +1061,7 @@
 			if (i + 1 < algs) {
 				region->len = be32_to_cpu(adsp1_alg[i + 1].dm);
 				region->len -= be32_to_cpu(adsp1_alg[i].dm);
-<<<<<<< HEAD
-=======
 				region->len *= 4;
->>>>>>> d8ec26d7
 				wm_adsp_create_control(dsp, region);
 			} else {
 				adsp_warn(dsp, "Missing length info for region DM with ID %x\n",
@@ -1082,10 +1079,7 @@
 			if (i + 1 < algs) {
 				region->len = be32_to_cpu(adsp1_alg[i + 1].zm);
 				region->len -= be32_to_cpu(adsp1_alg[i].zm);
-<<<<<<< HEAD
-=======
 				region->len *= 4;
->>>>>>> d8ec26d7
 				wm_adsp_create_control(dsp, region);
 			} else {
 				adsp_warn(dsp, "Missing length info for region ZM with ID %x\n",
@@ -1115,10 +1109,7 @@
 			if (i + 1 < algs) {
 				region->len = be32_to_cpu(adsp2_alg[i + 1].xm);
 				region->len -= be32_to_cpu(adsp2_alg[i].xm);
-<<<<<<< HEAD
-=======
 				region->len *= 4;
->>>>>>> d8ec26d7
 				wm_adsp_create_control(dsp, region);
 			} else {
 				adsp_warn(dsp, "Missing length info for region XM with ID %x\n",
@@ -1136,10 +1127,7 @@
 			if (i + 1 < algs) {
 				region->len = be32_to_cpu(adsp2_alg[i + 1].ym);
 				region->len -= be32_to_cpu(adsp2_alg[i].ym);
-<<<<<<< HEAD
-=======
 				region->len *= 4;
->>>>>>> d8ec26d7
 				wm_adsp_create_control(dsp, region);
 			} else {
 				adsp_warn(dsp, "Missing length info for region YM with ID %x\n",
@@ -1157,10 +1145,7 @@
 			if (i + 1 < algs) {
 				region->len = be32_to_cpu(adsp2_alg[i + 1].zm);
 				region->len -= be32_to_cpu(adsp2_alg[i].zm);
-<<<<<<< HEAD
-=======
 				region->len *= 4;
->>>>>>> d8ec26d7
 				wm_adsp_create_control(dsp, region);
 			} else {
 				adsp_warn(dsp, "Missing length info for region ZM with ID %x\n",
@@ -1455,8 +1440,6 @@
 
 		list_for_each_entry(ctl, &dsp->ctl_list, list)
 			ctl->enabled = 0;
-<<<<<<< HEAD
-=======
 
 		while (!list_empty(&dsp->alg_regions)) {
 			alg_region = list_first_entry(&dsp->alg_regions,
@@ -1465,7 +1448,6 @@
 			list_del(&alg_region->list);
 			kfree(alg_region);
 		}
->>>>>>> d8ec26d7
 		break;
 
 	default:
