/* bnx2x_ethtool.c: Broadcom Everest network driver.
 *
 * Copyright (c) 2007-2013 Broadcom Corporation
 *
 * This program is free software; you can redistribute it and/or modify
 * it under the terms of the GNU General Public License as published by
 * the Free Software Foundation.
 *
 * Maintained by: Eilon Greenstein <eilong@broadcom.com>
 * Written by: Eliezer Tamir
 * Based on code from Michael Chan's bnx2 driver
 * UDP CSUM errata workaround by Arik Gendelman
 * Slowpath and fastpath rework by Vladislav Zolotarov
 * Statistics and Link management by Yitchak Gertner
 *
 */

#define pr_fmt(fmt) KBUILD_MODNAME ": " fmt

#include <linux/ethtool.h>
#include <linux/netdevice.h>
#include <linux/types.h>
#include <linux/sched.h>
#include <linux/crc32.h>
#include "bnx2x.h"
#include "bnx2x_cmn.h"
#include "bnx2x_dump.h"
#include "bnx2x_init.h"

/* Note: in the format strings below %s is replaced by the queue-name which is
 * either its index or 'fcoe' for the fcoe queue. Make sure the format string
 * length does not exceed ETH_GSTRING_LEN - MAX_QUEUE_NAME_LEN + 2
 */
#define MAX_QUEUE_NAME_LEN	4
static const struct {
	long offset;
	int size;
	char string[ETH_GSTRING_LEN];
} bnx2x_q_stats_arr[] = {
/* 1 */	{ Q_STATS_OFFSET32(total_bytes_received_hi), 8, "[%s]: rx_bytes" },
	{ Q_STATS_OFFSET32(total_unicast_packets_received_hi),
						8, "[%s]: rx_ucast_packets" },
	{ Q_STATS_OFFSET32(total_multicast_packets_received_hi),
						8, "[%s]: rx_mcast_packets" },
	{ Q_STATS_OFFSET32(total_broadcast_packets_received_hi),
						8, "[%s]: rx_bcast_packets" },
	{ Q_STATS_OFFSET32(no_buff_discard_hi),	8, "[%s]: rx_discards" },
	{ Q_STATS_OFFSET32(rx_err_discard_pkt),
					 4, "[%s]: rx_phy_ip_err_discards"},
	{ Q_STATS_OFFSET32(rx_skb_alloc_failed),
					 4, "[%s]: rx_skb_alloc_discard" },
	{ Q_STATS_OFFSET32(hw_csum_err), 4, "[%s]: rx_csum_offload_errors" },

	{ Q_STATS_OFFSET32(total_bytes_transmitted_hi),	8, "[%s]: tx_bytes" },
/* 10 */{ Q_STATS_OFFSET32(total_unicast_packets_transmitted_hi),
						8, "[%s]: tx_ucast_packets" },
	{ Q_STATS_OFFSET32(total_multicast_packets_transmitted_hi),
						8, "[%s]: tx_mcast_packets" },
	{ Q_STATS_OFFSET32(total_broadcast_packets_transmitted_hi),
						8, "[%s]: tx_bcast_packets" },
	{ Q_STATS_OFFSET32(total_tpa_aggregations_hi),
						8, "[%s]: tpa_aggregations" },
	{ Q_STATS_OFFSET32(total_tpa_aggregated_frames_hi),
					8, "[%s]: tpa_aggregated_frames"},
	{ Q_STATS_OFFSET32(total_tpa_bytes_hi),	8, "[%s]: tpa_bytes"},
	{ Q_STATS_OFFSET32(driver_filtered_tx_pkt),
					4, "[%s]: driver_filtered_tx_pkt" }
};

#define BNX2X_NUM_Q_STATS ARRAY_SIZE(bnx2x_q_stats_arr)

static const struct {
	long offset;
	int size;
	u32 flags;
#define STATS_FLAGS_PORT		1
#define STATS_FLAGS_FUNC		2
#define STATS_FLAGS_BOTH		(STATS_FLAGS_FUNC | STATS_FLAGS_PORT)
	char string[ETH_GSTRING_LEN];
} bnx2x_stats_arr[] = {
/* 1 */	{ STATS_OFFSET32(total_bytes_received_hi),
				8, STATS_FLAGS_BOTH, "rx_bytes" },
	{ STATS_OFFSET32(error_bytes_received_hi),
				8, STATS_FLAGS_BOTH, "rx_error_bytes" },
	{ STATS_OFFSET32(total_unicast_packets_received_hi),
				8, STATS_FLAGS_BOTH, "rx_ucast_packets" },
	{ STATS_OFFSET32(total_multicast_packets_received_hi),
				8, STATS_FLAGS_BOTH, "rx_mcast_packets" },
	{ STATS_OFFSET32(total_broadcast_packets_received_hi),
				8, STATS_FLAGS_BOTH, "rx_bcast_packets" },
	{ STATS_OFFSET32(rx_stat_dot3statsfcserrors_hi),
				8, STATS_FLAGS_PORT, "rx_crc_errors" },
	{ STATS_OFFSET32(rx_stat_dot3statsalignmenterrors_hi),
				8, STATS_FLAGS_PORT, "rx_align_errors" },
	{ STATS_OFFSET32(rx_stat_etherstatsundersizepkts_hi),
				8, STATS_FLAGS_PORT, "rx_undersize_packets" },
	{ STATS_OFFSET32(etherstatsoverrsizepkts_hi),
				8, STATS_FLAGS_PORT, "rx_oversize_packets" },
/* 10 */{ STATS_OFFSET32(rx_stat_etherstatsfragments_hi),
				8, STATS_FLAGS_PORT, "rx_fragments" },
	{ STATS_OFFSET32(rx_stat_etherstatsjabbers_hi),
				8, STATS_FLAGS_PORT, "rx_jabbers" },
	{ STATS_OFFSET32(no_buff_discard_hi),
				8, STATS_FLAGS_BOTH, "rx_discards" },
	{ STATS_OFFSET32(mac_filter_discard),
				4, STATS_FLAGS_PORT, "rx_filtered_packets" },
	{ STATS_OFFSET32(mf_tag_discard),
				4, STATS_FLAGS_PORT, "rx_mf_tag_discard" },
	{ STATS_OFFSET32(pfc_frames_received_hi),
				8, STATS_FLAGS_PORT, "pfc_frames_received" },
	{ STATS_OFFSET32(pfc_frames_sent_hi),
				8, STATS_FLAGS_PORT, "pfc_frames_sent" },
	{ STATS_OFFSET32(brb_drop_hi),
				8, STATS_FLAGS_PORT, "rx_brb_discard" },
	{ STATS_OFFSET32(brb_truncate_hi),
				8, STATS_FLAGS_PORT, "rx_brb_truncate" },
	{ STATS_OFFSET32(pause_frames_received_hi),
				8, STATS_FLAGS_PORT, "rx_pause_frames" },
	{ STATS_OFFSET32(rx_stat_maccontrolframesreceived_hi),
				8, STATS_FLAGS_PORT, "rx_mac_ctrl_frames" },
	{ STATS_OFFSET32(nig_timer_max),
			4, STATS_FLAGS_PORT, "rx_constant_pause_events" },
/* 20 */{ STATS_OFFSET32(rx_err_discard_pkt),
				4, STATS_FLAGS_BOTH, "rx_phy_ip_err_discards"},
	{ STATS_OFFSET32(rx_skb_alloc_failed),
				4, STATS_FLAGS_BOTH, "rx_skb_alloc_discard" },
	{ STATS_OFFSET32(hw_csum_err),
				4, STATS_FLAGS_BOTH, "rx_csum_offload_errors" },

	{ STATS_OFFSET32(total_bytes_transmitted_hi),
				8, STATS_FLAGS_BOTH, "tx_bytes" },
	{ STATS_OFFSET32(tx_stat_ifhcoutbadoctets_hi),
				8, STATS_FLAGS_PORT, "tx_error_bytes" },
	{ STATS_OFFSET32(total_unicast_packets_transmitted_hi),
				8, STATS_FLAGS_BOTH, "tx_ucast_packets" },
	{ STATS_OFFSET32(total_multicast_packets_transmitted_hi),
				8, STATS_FLAGS_BOTH, "tx_mcast_packets" },
	{ STATS_OFFSET32(total_broadcast_packets_transmitted_hi),
				8, STATS_FLAGS_BOTH, "tx_bcast_packets" },
	{ STATS_OFFSET32(tx_stat_dot3statsinternalmactransmiterrors_hi),
				8, STATS_FLAGS_PORT, "tx_mac_errors" },
	{ STATS_OFFSET32(rx_stat_dot3statscarriersenseerrors_hi),
				8, STATS_FLAGS_PORT, "tx_carrier_errors" },
/* 30 */{ STATS_OFFSET32(tx_stat_dot3statssinglecollisionframes_hi),
				8, STATS_FLAGS_PORT, "tx_single_collisions" },
	{ STATS_OFFSET32(tx_stat_dot3statsmultiplecollisionframes_hi),
				8, STATS_FLAGS_PORT, "tx_multi_collisions" },
	{ STATS_OFFSET32(tx_stat_dot3statsdeferredtransmissions_hi),
				8, STATS_FLAGS_PORT, "tx_deferred" },
	{ STATS_OFFSET32(tx_stat_dot3statsexcessivecollisions_hi),
				8, STATS_FLAGS_PORT, "tx_excess_collisions" },
	{ STATS_OFFSET32(tx_stat_dot3statslatecollisions_hi),
				8, STATS_FLAGS_PORT, "tx_late_collisions" },
	{ STATS_OFFSET32(tx_stat_etherstatscollisions_hi),
				8, STATS_FLAGS_PORT, "tx_total_collisions" },
	{ STATS_OFFSET32(tx_stat_etherstatspkts64octets_hi),
				8, STATS_FLAGS_PORT, "tx_64_byte_packets" },
	{ STATS_OFFSET32(tx_stat_etherstatspkts65octetsto127octets_hi),
			8, STATS_FLAGS_PORT, "tx_65_to_127_byte_packets" },
	{ STATS_OFFSET32(tx_stat_etherstatspkts128octetsto255octets_hi),
			8, STATS_FLAGS_PORT, "tx_128_to_255_byte_packets" },
	{ STATS_OFFSET32(tx_stat_etherstatspkts256octetsto511octets_hi),
			8, STATS_FLAGS_PORT, "tx_256_to_511_byte_packets" },
/* 40 */{ STATS_OFFSET32(tx_stat_etherstatspkts512octetsto1023octets_hi),
			8, STATS_FLAGS_PORT, "tx_512_to_1023_byte_packets" },
	{ STATS_OFFSET32(etherstatspkts1024octetsto1522octets_hi),
			8, STATS_FLAGS_PORT, "tx_1024_to_1522_byte_packets" },
	{ STATS_OFFSET32(etherstatspktsover1522octets_hi),
			8, STATS_FLAGS_PORT, "tx_1523_to_9022_byte_packets" },
	{ STATS_OFFSET32(pause_frames_sent_hi),
				8, STATS_FLAGS_PORT, "tx_pause_frames" },
	{ STATS_OFFSET32(total_tpa_aggregations_hi),
			8, STATS_FLAGS_FUNC, "tpa_aggregations" },
	{ STATS_OFFSET32(total_tpa_aggregated_frames_hi),
			8, STATS_FLAGS_FUNC, "tpa_aggregated_frames"},
	{ STATS_OFFSET32(total_tpa_bytes_hi),
			8, STATS_FLAGS_FUNC, "tpa_bytes"},
	{ STATS_OFFSET32(recoverable_error),
			4, STATS_FLAGS_FUNC, "recoverable_errors" },
	{ STATS_OFFSET32(unrecoverable_error),
			4, STATS_FLAGS_FUNC, "unrecoverable_errors" },
	{ STATS_OFFSET32(driver_filtered_tx_pkt),
			4, STATS_FLAGS_FUNC, "driver_filtered_tx_pkt" },
	{ STATS_OFFSET32(eee_tx_lpi),
			4, STATS_FLAGS_PORT, "Tx LPI entry count"}
};

#define BNX2X_NUM_STATS		ARRAY_SIZE(bnx2x_stats_arr)

static int bnx2x_get_port_type(struct bnx2x *bp)
{
	int port_type;
	u32 phy_idx = bnx2x_get_cur_phy_idx(bp);
	switch (bp->link_params.phy[phy_idx].media_type) {
	case ETH_PHY_SFPP_10G_FIBER:
	case ETH_PHY_SFP_1G_FIBER:
	case ETH_PHY_XFP_FIBER:
	case ETH_PHY_KR:
	case ETH_PHY_CX4:
		port_type = PORT_FIBRE;
		break;
	case ETH_PHY_DA_TWINAX:
		port_type = PORT_DA;
		break;
	case ETH_PHY_BASE_T:
		port_type = PORT_TP;
		break;
	case ETH_PHY_NOT_PRESENT:
		port_type = PORT_NONE;
		break;
	case ETH_PHY_UNSPECIFIED:
	default:
		port_type = PORT_OTHER;
		break;
	}
	return port_type;
}

static int bnx2x_get_settings(struct net_device *dev, struct ethtool_cmd *cmd)
{
	struct bnx2x *bp = netdev_priv(dev);
	int cfg_idx = bnx2x_get_link_cfg_idx(bp);

	/* Dual Media boards present all available port types */
	cmd->supported = bp->port.supported[cfg_idx] |
		(bp->port.supported[cfg_idx ^ 1] &
		 (SUPPORTED_TP | SUPPORTED_FIBRE));
	cmd->advertising = bp->port.advertising[cfg_idx];
	if (bp->link_params.phy[bnx2x_get_cur_phy_idx(bp)].media_type ==
	    ETH_PHY_SFP_1G_FIBER) {
		cmd->supported &= ~(SUPPORTED_10000baseT_Full);
		cmd->advertising &= ~(ADVERTISED_10000baseT_Full);
	}

	if ((bp->state == BNX2X_STATE_OPEN) && bp->link_vars.link_up &&
	    !(bp->flags & MF_FUNC_DIS)) {
		cmd->duplex = bp->link_vars.duplex;

		if (IS_MF(bp) && !BP_NOMCP(bp))
			ethtool_cmd_speed_set(cmd, bnx2x_get_mf_speed(bp));
		else
			ethtool_cmd_speed_set(cmd, bp->link_vars.line_speed);
	} else {
		cmd->duplex = DUPLEX_UNKNOWN;
		ethtool_cmd_speed_set(cmd, SPEED_UNKNOWN);
	}

	cmd->port = bnx2x_get_port_type(bp);

	cmd->phy_address = bp->mdio.prtad;
	cmd->transceiver = XCVR_INTERNAL;

	if (bp->link_params.req_line_speed[cfg_idx] == SPEED_AUTO_NEG)
		cmd->autoneg = AUTONEG_ENABLE;
	else
		cmd->autoneg = AUTONEG_DISABLE;

	/* Publish LP advertised speeds and FC */
	if (bp->link_vars.link_status & LINK_STATUS_AUTO_NEGOTIATE_COMPLETE) {
		u32 status = bp->link_vars.link_status;

		cmd->lp_advertising |= ADVERTISED_Autoneg;
		if (status & LINK_STATUS_LINK_PARTNER_SYMMETRIC_PAUSE)
			cmd->lp_advertising |= ADVERTISED_Pause;
		if (status & LINK_STATUS_LINK_PARTNER_ASYMMETRIC_PAUSE)
			cmd->lp_advertising |= ADVERTISED_Asym_Pause;

		if (status & LINK_STATUS_LINK_PARTNER_10THD_CAPABLE)
			cmd->lp_advertising |= ADVERTISED_10baseT_Half;
		if (status & LINK_STATUS_LINK_PARTNER_10TFD_CAPABLE)
			cmd->lp_advertising |= ADVERTISED_10baseT_Full;
		if (status & LINK_STATUS_LINK_PARTNER_100TXHD_CAPABLE)
			cmd->lp_advertising |= ADVERTISED_100baseT_Half;
		if (status & LINK_STATUS_LINK_PARTNER_100TXFD_CAPABLE)
			cmd->lp_advertising |= ADVERTISED_100baseT_Full;
		if (status & LINK_STATUS_LINK_PARTNER_1000THD_CAPABLE)
			cmd->lp_advertising |= ADVERTISED_1000baseT_Half;
		if (status & LINK_STATUS_LINK_PARTNER_1000TFD_CAPABLE)
			cmd->lp_advertising |= ADVERTISED_1000baseT_Full;
		if (status & LINK_STATUS_LINK_PARTNER_2500XFD_CAPABLE)
			cmd->lp_advertising |= ADVERTISED_2500baseX_Full;
		if (status & LINK_STATUS_LINK_PARTNER_10GXFD_CAPABLE)
			cmd->lp_advertising |= ADVERTISED_10000baseT_Full;
		if (status & LINK_STATUS_LINK_PARTNER_20GXFD_CAPABLE)
			cmd->lp_advertising |= ADVERTISED_20000baseKR2_Full;
	}

	cmd->maxtxpkt = 0;
	cmd->maxrxpkt = 0;

	DP(BNX2X_MSG_ETHTOOL, "ethtool_cmd: cmd %d\n"
	   "  supported 0x%x  advertising 0x%x  speed %u\n"
	   "  duplex %d  port %d  phy_address %d  transceiver %d\n"
	   "  autoneg %d  maxtxpkt %d  maxrxpkt %d\n",
	   cmd->cmd, cmd->supported, cmd->advertising,
	   ethtool_cmd_speed(cmd),
	   cmd->duplex, cmd->port, cmd->phy_address, cmd->transceiver,
	   cmd->autoneg, cmd->maxtxpkt, cmd->maxrxpkt);

	return 0;
}

static int bnx2x_set_settings(struct net_device *dev, struct ethtool_cmd *cmd)
{
	struct bnx2x *bp = netdev_priv(dev);
	u32 advertising, cfg_idx, old_multi_phy_config, new_multi_phy_config;
	u32 speed, phy_idx;

	if (IS_MF_SD(bp))
		return 0;

	DP(BNX2X_MSG_ETHTOOL, "ethtool_cmd: cmd %d\n"
	   "  supported 0x%x  advertising 0x%x  speed %u\n"
	   "  duplex %d  port %d  phy_address %d  transceiver %d\n"
	   "  autoneg %d  maxtxpkt %d  maxrxpkt %d\n",
	   cmd->cmd, cmd->supported, cmd->advertising,
	   ethtool_cmd_speed(cmd),
	   cmd->duplex, cmd->port, cmd->phy_address, cmd->transceiver,
	   cmd->autoneg, cmd->maxtxpkt, cmd->maxrxpkt);

	speed = ethtool_cmd_speed(cmd);

	/* If recieved a request for an unknown duplex, assume full*/
	if (cmd->duplex == DUPLEX_UNKNOWN)
		cmd->duplex = DUPLEX_FULL;

	if (IS_MF_SI(bp)) {
		u32 part;
		u32 line_speed = bp->link_vars.line_speed;

		/* use 10G if no link detected */
		if (!line_speed)
			line_speed = 10000;

		if (bp->common.bc_ver < REQ_BC_VER_4_SET_MF_BW) {
			DP(BNX2X_MSG_ETHTOOL,
			   "To set speed BC %X or higher is required, please upgrade BC\n",
			   REQ_BC_VER_4_SET_MF_BW);
			return -EINVAL;
		}

		part = (speed * 100) / line_speed;

		if (line_speed < speed || !part) {
			DP(BNX2X_MSG_ETHTOOL,
			   "Speed setting should be in a range from 1%% to 100%% of actual line speed\n");
			return -EINVAL;
		}

		if (bp->state != BNX2X_STATE_OPEN)
			/* store value for following "load" */
			bp->pending_max = part;
		else
			bnx2x_update_max_mf_config(bp, part);

		return 0;
	}

	cfg_idx = bnx2x_get_link_cfg_idx(bp);
	old_multi_phy_config = bp->link_params.multi_phy_config;
	switch (cmd->port) {
	case PORT_TP:
		if (bp->port.supported[cfg_idx] & SUPPORTED_TP)
			break; /* no port change */

		if (!(bp->port.supported[0] & SUPPORTED_TP ||
		      bp->port.supported[1] & SUPPORTED_TP)) {
			DP(BNX2X_MSG_ETHTOOL, "Unsupported port type\n");
			return -EINVAL;
		}
		bp->link_params.multi_phy_config &=
			~PORT_HW_CFG_PHY_SELECTION_MASK;
		if (bp->link_params.multi_phy_config &
		    PORT_HW_CFG_PHY_SWAPPED_ENABLED)
			bp->link_params.multi_phy_config |=
			PORT_HW_CFG_PHY_SELECTION_SECOND_PHY;
		else
			bp->link_params.multi_phy_config |=
			PORT_HW_CFG_PHY_SELECTION_FIRST_PHY;
		break;
	case PORT_FIBRE:
	case PORT_DA:
		if (bp->port.supported[cfg_idx] & SUPPORTED_FIBRE)
			break; /* no port change */

		if (!(bp->port.supported[0] & SUPPORTED_FIBRE ||
		      bp->port.supported[1] & SUPPORTED_FIBRE)) {
			DP(BNX2X_MSG_ETHTOOL, "Unsupported port type\n");
			return -EINVAL;
		}
		bp->link_params.multi_phy_config &=
			~PORT_HW_CFG_PHY_SELECTION_MASK;
		if (bp->link_params.multi_phy_config &
		    PORT_HW_CFG_PHY_SWAPPED_ENABLED)
			bp->link_params.multi_phy_config |=
			PORT_HW_CFG_PHY_SELECTION_FIRST_PHY;
		else
			bp->link_params.multi_phy_config |=
			PORT_HW_CFG_PHY_SELECTION_SECOND_PHY;
		break;
	default:
		DP(BNX2X_MSG_ETHTOOL, "Unsupported port type\n");
		return -EINVAL;
	}
	/* Save new config in case command complete successfully */
	new_multi_phy_config = bp->link_params.multi_phy_config;
	/* Get the new cfg_idx */
	cfg_idx = bnx2x_get_link_cfg_idx(bp);
	/* Restore old config in case command failed */
	bp->link_params.multi_phy_config = old_multi_phy_config;
	DP(BNX2X_MSG_ETHTOOL, "cfg_idx = %x\n", cfg_idx);

	if (cmd->autoneg == AUTONEG_ENABLE) {
		u32 an_supported_speed = bp->port.supported[cfg_idx];
		if (bp->link_params.phy[EXT_PHY1].type ==
		    PORT_HW_CFG_XGXS_EXT_PHY_TYPE_BCM84833)
			an_supported_speed |= (SUPPORTED_100baseT_Half |
					       SUPPORTED_100baseT_Full);
		if (!(bp->port.supported[cfg_idx] & SUPPORTED_Autoneg)) {
			DP(BNX2X_MSG_ETHTOOL, "Autoneg not supported\n");
			return -EINVAL;
		}

		/* advertise the requested speed and duplex if supported */
		if (cmd->advertising & ~an_supported_speed) {
			DP(BNX2X_MSG_ETHTOOL,
			   "Advertisement parameters are not supported\n");
			return -EINVAL;
		}

		bp->link_params.req_line_speed[cfg_idx] = SPEED_AUTO_NEG;
		bp->link_params.req_duplex[cfg_idx] = cmd->duplex;
		bp->port.advertising[cfg_idx] = (ADVERTISED_Autoneg |
					 cmd->advertising);
		if (cmd->advertising) {

			bp->link_params.speed_cap_mask[cfg_idx] = 0;
			if (cmd->advertising & ADVERTISED_10baseT_Half) {
				bp->link_params.speed_cap_mask[cfg_idx] |=
				PORT_HW_CFG_SPEED_CAPABILITY_D0_10M_HALF;
			}
			if (cmd->advertising & ADVERTISED_10baseT_Full)
				bp->link_params.speed_cap_mask[cfg_idx] |=
				PORT_HW_CFG_SPEED_CAPABILITY_D0_10M_FULL;

			if (cmd->advertising & ADVERTISED_100baseT_Full)
				bp->link_params.speed_cap_mask[cfg_idx] |=
				PORT_HW_CFG_SPEED_CAPABILITY_D0_100M_FULL;

			if (cmd->advertising & ADVERTISED_100baseT_Half) {
				bp->link_params.speed_cap_mask[cfg_idx] |=
				     PORT_HW_CFG_SPEED_CAPABILITY_D0_100M_HALF;
			}
			if (cmd->advertising & ADVERTISED_1000baseT_Half) {
				bp->link_params.speed_cap_mask[cfg_idx] |=
					PORT_HW_CFG_SPEED_CAPABILITY_D0_1G;
			}
			if (cmd->advertising & (ADVERTISED_1000baseT_Full |
						ADVERTISED_1000baseKX_Full))
				bp->link_params.speed_cap_mask[cfg_idx] |=
					PORT_HW_CFG_SPEED_CAPABILITY_D0_1G;

			if (cmd->advertising & (ADVERTISED_10000baseT_Full |
						ADVERTISED_10000baseKX4_Full |
						ADVERTISED_10000baseKR_Full))
				bp->link_params.speed_cap_mask[cfg_idx] |=
					PORT_HW_CFG_SPEED_CAPABILITY_D0_10G;

			if (cmd->advertising & ADVERTISED_20000baseKR2_Full)
				bp->link_params.speed_cap_mask[cfg_idx] |=
					PORT_HW_CFG_SPEED_CAPABILITY_D0_20G;
		}
	} else { /* forced speed */
		/* advertise the requested speed and duplex if supported */
		switch (speed) {
		case SPEED_10:
			if (cmd->duplex == DUPLEX_FULL) {
				if (!(bp->port.supported[cfg_idx] &
				      SUPPORTED_10baseT_Full)) {
					DP(BNX2X_MSG_ETHTOOL,
					   "10M full not supported\n");
					return -EINVAL;
				}

				advertising = (ADVERTISED_10baseT_Full |
					       ADVERTISED_TP);
			} else {
				if (!(bp->port.supported[cfg_idx] &
				      SUPPORTED_10baseT_Half)) {
					DP(BNX2X_MSG_ETHTOOL,
					   "10M half not supported\n");
					return -EINVAL;
				}

				advertising = (ADVERTISED_10baseT_Half |
					       ADVERTISED_TP);
			}
			break;

		case SPEED_100:
			if (cmd->duplex == DUPLEX_FULL) {
				if (!(bp->port.supported[cfg_idx] &
						SUPPORTED_100baseT_Full)) {
					DP(BNX2X_MSG_ETHTOOL,
					   "100M full not supported\n");
					return -EINVAL;
				}

				advertising = (ADVERTISED_100baseT_Full |
					       ADVERTISED_TP);
			} else {
				if (!(bp->port.supported[cfg_idx] &
						SUPPORTED_100baseT_Half)) {
					DP(BNX2X_MSG_ETHTOOL,
					   "100M half not supported\n");
					return -EINVAL;
				}

				advertising = (ADVERTISED_100baseT_Half |
					       ADVERTISED_TP);
			}
			break;

		case SPEED_1000:
			if (cmd->duplex != DUPLEX_FULL) {
				DP(BNX2X_MSG_ETHTOOL,
				   "1G half not supported\n");
				return -EINVAL;
			}

			if (!(bp->port.supported[cfg_idx] &
			      SUPPORTED_1000baseT_Full)) {
				DP(BNX2X_MSG_ETHTOOL,
				   "1G full not supported\n");
				return -EINVAL;
			}

			advertising = (ADVERTISED_1000baseT_Full |
				       ADVERTISED_TP);
			break;

		case SPEED_2500:
			if (cmd->duplex != DUPLEX_FULL) {
				DP(BNX2X_MSG_ETHTOOL,
				   "2.5G half not supported\n");
				return -EINVAL;
			}

			if (!(bp->port.supported[cfg_idx]
			      & SUPPORTED_2500baseX_Full)) {
				DP(BNX2X_MSG_ETHTOOL,
				   "2.5G full not supported\n");
				return -EINVAL;
			}

			advertising = (ADVERTISED_2500baseX_Full |
				       ADVERTISED_TP);
			break;

		case SPEED_10000:
			if (cmd->duplex != DUPLEX_FULL) {
				DP(BNX2X_MSG_ETHTOOL,
				   "10G half not supported\n");
				return -EINVAL;
			}
			phy_idx = bnx2x_get_cur_phy_idx(bp);
			if (!(bp->port.supported[cfg_idx]
			      & SUPPORTED_10000baseT_Full) ||
			    (bp->link_params.phy[phy_idx].media_type ==
			     ETH_PHY_SFP_1G_FIBER)) {
				DP(BNX2X_MSG_ETHTOOL,
				   "10G full not supported\n");
				return -EINVAL;
			}

			advertising = (ADVERTISED_10000baseT_Full |
				       ADVERTISED_FIBRE);
			break;

		default:
			DP(BNX2X_MSG_ETHTOOL, "Unsupported speed %u\n", speed);
			return -EINVAL;
		}

		bp->link_params.req_line_speed[cfg_idx] = speed;
		bp->link_params.req_duplex[cfg_idx] = cmd->duplex;
		bp->port.advertising[cfg_idx] = advertising;
	}

	DP(BNX2X_MSG_ETHTOOL, "req_line_speed %d\n"
	   "  req_duplex %d  advertising 0x%x\n",
	   bp->link_params.req_line_speed[cfg_idx],
	   bp->link_params.req_duplex[cfg_idx],
	   bp->port.advertising[cfg_idx]);

	/* Set new config */
	bp->link_params.multi_phy_config = new_multi_phy_config;
	if (netif_running(dev)) {
		bnx2x_stats_handle(bp, STATS_EVENT_STOP);
		bnx2x_link_set(bp);
	}

	return 0;
}

#define DUMP_ALL_PRESETS		0x1FFF
#define DUMP_MAX_PRESETS		13

static int __bnx2x_get_preset_regs_len(struct bnx2x *bp, u32 preset)
{
	if (CHIP_IS_E1(bp))
		return dump_num_registers[0][preset-1];
	else if (CHIP_IS_E1H(bp))
		return dump_num_registers[1][preset-1];
	else if (CHIP_IS_E2(bp))
		return dump_num_registers[2][preset-1];
	else if (CHIP_IS_E3A0(bp))
		return dump_num_registers[3][preset-1];
	else if (CHIP_IS_E3B0(bp))
		return dump_num_registers[4][preset-1];
	else
		return 0;
}

static int __bnx2x_get_regs_len(struct bnx2x *bp)
{
	u32 preset_idx;
	int regdump_len = 0;

	/* Calculate the total preset regs length */
	for (preset_idx = 1; preset_idx <= DUMP_MAX_PRESETS; preset_idx++)
		regdump_len += __bnx2x_get_preset_regs_len(bp, preset_idx);

	return regdump_len;
}

static int bnx2x_get_regs_len(struct net_device *dev)
{
	struct bnx2x *bp = netdev_priv(dev);
	int regdump_len = 0;

	regdump_len = __bnx2x_get_regs_len(bp);
	regdump_len *= 4;
	regdump_len += sizeof(struct dump_header);

	return regdump_len;
}

#define IS_E1_REG(chips)	((chips & DUMP_CHIP_E1) == DUMP_CHIP_E1)
#define IS_E1H_REG(chips)	((chips & DUMP_CHIP_E1H) == DUMP_CHIP_E1H)
#define IS_E2_REG(chips)	((chips & DUMP_CHIP_E2) == DUMP_CHIP_E2)
#define IS_E3A0_REG(chips)	((chips & DUMP_CHIP_E3A0) == DUMP_CHIP_E3A0)
#define IS_E3B0_REG(chips)	((chips & DUMP_CHIP_E3B0) == DUMP_CHIP_E3B0)

#define IS_REG_IN_PRESET(presets, idx)  \
		((presets & (1 << (idx-1))) == (1 << (idx-1)))

/******* Paged registers info selectors ********/
static const u32 *__bnx2x_get_page_addr_ar(struct bnx2x *bp)
{
	if (CHIP_IS_E2(bp))
		return page_vals_e2;
	else if (CHIP_IS_E3(bp))
		return page_vals_e3;
	else
		return NULL;
}

static u32 __bnx2x_get_page_reg_num(struct bnx2x *bp)
{
	if (CHIP_IS_E2(bp))
		return PAGE_MODE_VALUES_E2;
	else if (CHIP_IS_E3(bp))
		return PAGE_MODE_VALUES_E3;
	else
		return 0;
}

static const u32 *__bnx2x_get_page_write_ar(struct bnx2x *bp)
{
	if (CHIP_IS_E2(bp))
		return page_write_regs_e2;
	else if (CHIP_IS_E3(bp))
		return page_write_regs_e3;
	else
		return NULL;
}

static u32 __bnx2x_get_page_write_num(struct bnx2x *bp)
{
	if (CHIP_IS_E2(bp))
		return PAGE_WRITE_REGS_E2;
	else if (CHIP_IS_E3(bp))
		return PAGE_WRITE_REGS_E3;
	else
		return 0;
}

static const struct reg_addr *__bnx2x_get_page_read_ar(struct bnx2x *bp)
{
	if (CHIP_IS_E2(bp))
		return page_read_regs_e2;
	else if (CHIP_IS_E3(bp))
		return page_read_regs_e3;
	else
		return NULL;
}

static u32 __bnx2x_get_page_read_num(struct bnx2x *bp)
{
	if (CHIP_IS_E2(bp))
		return PAGE_READ_REGS_E2;
	else if (CHIP_IS_E3(bp))
		return PAGE_READ_REGS_E3;
	else
		return 0;
}

static bool bnx2x_is_reg_in_chip(struct bnx2x *bp,
				       const struct reg_addr *reg_info)
{
	if (CHIP_IS_E1(bp))
		return IS_E1_REG(reg_info->chips);
	else if (CHIP_IS_E1H(bp))
		return IS_E1H_REG(reg_info->chips);
	else if (CHIP_IS_E2(bp))
		return IS_E2_REG(reg_info->chips);
	else if (CHIP_IS_E3A0(bp))
		return IS_E3A0_REG(reg_info->chips);
	else if (CHIP_IS_E3B0(bp))
		return IS_E3B0_REG(reg_info->chips);
	else
		return false;
}


static bool bnx2x_is_wreg_in_chip(struct bnx2x *bp,
	const struct wreg_addr *wreg_info)
{
	if (CHIP_IS_E1(bp))
		return IS_E1_REG(wreg_info->chips);
	else if (CHIP_IS_E1H(bp))
		return IS_E1H_REG(wreg_info->chips);
	else if (CHIP_IS_E2(bp))
		return IS_E2_REG(wreg_info->chips);
	else if (CHIP_IS_E3A0(bp))
		return IS_E3A0_REG(wreg_info->chips);
	else if (CHIP_IS_E3B0(bp))
		return IS_E3B0_REG(wreg_info->chips);
	else
		return false;
}

/**
 * bnx2x_read_pages_regs - read "paged" registers
 *
 * @bp		device handle
 * @p		output buffer
 *
 * Reads "paged" memories: memories that may only be read by first writing to a
 * specific address ("write address") and then reading from a specific address
 * ("read address"). There may be more than one write address per "page" and
 * more than one read address per write address.
 */
static void bnx2x_read_pages_regs(struct bnx2x *bp, u32 *p, u32 preset)
{
	u32 i, j, k, n;

	/* addresses of the paged registers */
	const u32 *page_addr = __bnx2x_get_page_addr_ar(bp);
	/* number of paged registers */
	int num_pages = __bnx2x_get_page_reg_num(bp);
	/* write addresses */
	const u32 *write_addr = __bnx2x_get_page_write_ar(bp);
	/* number of write addresses */
	int write_num = __bnx2x_get_page_write_num(bp);
	/* read addresses info */
	const struct reg_addr *read_addr = __bnx2x_get_page_read_ar(bp);
	/* number of read addresses */
	int read_num = __bnx2x_get_page_read_num(bp);
	u32 addr, size;

	for (i = 0; i < num_pages; i++) {
		for (j = 0; j < write_num; j++) {
			REG_WR(bp, write_addr[j], page_addr[i]);

			for (k = 0; k < read_num; k++) {
				if (IS_REG_IN_PRESET(read_addr[k].presets,
						     preset)) {
					size = read_addr[k].size;
					for (n = 0; n < size; n++) {
						addr = read_addr[k].addr + n*4;
						*p++ = REG_RD(bp, addr);
					}
				}
			}
		}
	}
}

static int __bnx2x_get_preset_regs(struct bnx2x *bp, u32 *p, u32 preset)
{
	u32 i, j, addr;
	const struct wreg_addr *wreg_addr_p = NULL;

	if (CHIP_IS_E1(bp))
		wreg_addr_p = &wreg_addr_e1;
	else if (CHIP_IS_E1H(bp))
		wreg_addr_p = &wreg_addr_e1h;
	else if (CHIP_IS_E2(bp))
		wreg_addr_p = &wreg_addr_e2;
	else if (CHIP_IS_E3A0(bp))
		wreg_addr_p = &wreg_addr_e3;
	else if (CHIP_IS_E3B0(bp))
		wreg_addr_p = &wreg_addr_e3b0;

	/* Read the idle_chk registers */
	for (i = 0; i < IDLE_REGS_COUNT; i++) {
		if (bnx2x_is_reg_in_chip(bp, &idle_reg_addrs[i]) &&
		    IS_REG_IN_PRESET(idle_reg_addrs[i].presets, preset)) {
			for (j = 0; j < idle_reg_addrs[i].size; j++)
				*p++ = REG_RD(bp, idle_reg_addrs[i].addr + j*4);
		}
	}

	/* Read the regular registers */
	for (i = 0; i < REGS_COUNT; i++) {
		if (bnx2x_is_reg_in_chip(bp, &reg_addrs[i]) &&
		    IS_REG_IN_PRESET(reg_addrs[i].presets, preset)) {
			for (j = 0; j < reg_addrs[i].size; j++)
				*p++ = REG_RD(bp, reg_addrs[i].addr + j*4);
		}
	}

	/* Read the CAM registers */
	if (bnx2x_is_wreg_in_chip(bp, wreg_addr_p) &&
	    IS_REG_IN_PRESET(wreg_addr_p->presets, preset)) {
		for (i = 0; i < wreg_addr_p->size; i++) {
			*p++ = REG_RD(bp, wreg_addr_p->addr + i*4);
<<<<<<< HEAD

			/* In case of wreg_addr register, read additional
			   registers from read_regs array
			*/
			for (j = 0; j < wreg_addr_p->read_regs_count; j++) {
				addr = *(wreg_addr_p->read_regs);
				*p++ = REG_RD(bp, addr + j*4);
			}
		}
	}

	/* Paged registers are supported in E2 & E3 only */
	if (CHIP_IS_E2(bp) || CHIP_IS_E3(bp)) {
		/* Read "paged" registes */
		bnx2x_read_pages_regs(bp, p, preset);
	}

=======

			/* In case of wreg_addr register, read additional
			   registers from read_regs array
			*/
			for (j = 0; j < wreg_addr_p->read_regs_count; j++) {
				addr = *(wreg_addr_p->read_regs);
				*p++ = REG_RD(bp, addr + j*4);
			}
		}
	}

	/* Paged registers are supported in E2 & E3 only */
	if (CHIP_IS_E2(bp) || CHIP_IS_E3(bp)) {
		/* Read "paged" registes */
		bnx2x_read_pages_regs(bp, p, preset);
	}

>>>>>>> 9437a248
	return 0;
}

static void __bnx2x_get_regs(struct bnx2x *bp, u32 *p)
{
	u32 preset_idx;

	/* Read all registers, by reading all preset registers */
	for (preset_idx = 1; preset_idx <= DUMP_MAX_PRESETS; preset_idx++) {
		/* Skip presets with IOR */
		if ((preset_idx == 2) ||
		    (preset_idx == 5) ||
		    (preset_idx == 8) ||
		    (preset_idx == 11))
			continue;
		__bnx2x_get_preset_regs(bp, p, preset_idx);
		p += __bnx2x_get_preset_regs_len(bp, preset_idx);
	}
}

static void bnx2x_get_regs(struct net_device *dev,
			   struct ethtool_regs *regs, void *_p)
{
	u32 *p = _p;
	struct bnx2x *bp = netdev_priv(dev);
	struct dump_header dump_hdr = {0};

	regs->version = 2;
	memset(p, 0, regs->len);

	if (!netif_running(bp->dev))
		return;

	/* Disable parity attentions as long as following dump may
	 * cause false alarms by reading never written registers. We
	 * will re-enable parity attentions right after the dump.
	 */

	/* Disable parity on path 0 */
	bnx2x_pretend_func(bp, 0);
<<<<<<< HEAD
	bnx2x_disable_blocks_parity(bp);

	/* Disable parity on path 1 */
	bnx2x_pretend_func(bp, 1);
	bnx2x_disable_blocks_parity(bp);

	/* Return to current function */
	bnx2x_pretend_func(bp, BP_ABS_FUNC(bp));

	dump_hdr.header_size = (sizeof(struct dump_header) / 4) - 1;
	dump_hdr.preset = DUMP_ALL_PRESETS;
	dump_hdr.version = BNX2X_DUMP_VERSION;

	/* dump_meta_data presents OR of CHIP and PATH. */
	if (CHIP_IS_E1(bp)) {
		dump_hdr.dump_meta_data = DUMP_CHIP_E1;
	} else if (CHIP_IS_E1H(bp)) {
		dump_hdr.dump_meta_data = DUMP_CHIP_E1H;
	} else if (CHIP_IS_E2(bp)) {
		dump_hdr.dump_meta_data = DUMP_CHIP_E2 |
		(BP_PATH(bp) ? DUMP_PATH_1 : DUMP_PATH_0);
	} else if (CHIP_IS_E3A0(bp)) {
		dump_hdr.dump_meta_data = DUMP_CHIP_E3A0 |
		(BP_PATH(bp) ? DUMP_PATH_1 : DUMP_PATH_0);
	} else if (CHIP_IS_E3B0(bp)) {
		dump_hdr.dump_meta_data = DUMP_CHIP_E3B0 |
		(BP_PATH(bp) ? DUMP_PATH_1 : DUMP_PATH_0);
	}

=======
	bnx2x_disable_blocks_parity(bp);

	/* Disable parity on path 1 */
	bnx2x_pretend_func(bp, 1);
	bnx2x_disable_blocks_parity(bp);

	/* Return to current function */
	bnx2x_pretend_func(bp, BP_ABS_FUNC(bp));

	dump_hdr.header_size = (sizeof(struct dump_header) / 4) - 1;
	dump_hdr.preset = DUMP_ALL_PRESETS;
	dump_hdr.version = BNX2X_DUMP_VERSION;

	/* dump_meta_data presents OR of CHIP and PATH. */
	if (CHIP_IS_E1(bp)) {
		dump_hdr.dump_meta_data = DUMP_CHIP_E1;
	} else if (CHIP_IS_E1H(bp)) {
		dump_hdr.dump_meta_data = DUMP_CHIP_E1H;
	} else if (CHIP_IS_E2(bp)) {
		dump_hdr.dump_meta_data = DUMP_CHIP_E2 |
		(BP_PATH(bp) ? DUMP_PATH_1 : DUMP_PATH_0);
	} else if (CHIP_IS_E3A0(bp)) {
		dump_hdr.dump_meta_data = DUMP_CHIP_E3A0 |
		(BP_PATH(bp) ? DUMP_PATH_1 : DUMP_PATH_0);
	} else if (CHIP_IS_E3B0(bp)) {
		dump_hdr.dump_meta_data = DUMP_CHIP_E3B0 |
		(BP_PATH(bp) ? DUMP_PATH_1 : DUMP_PATH_0);
	}

>>>>>>> 9437a248
	memcpy(p, &dump_hdr, sizeof(struct dump_header));
	p += dump_hdr.header_size + 1;

	/* Actually read the registers */
	__bnx2x_get_regs(bp, p);

	/* Re-enable parity attentions on path 0 */
	bnx2x_pretend_func(bp, 0);
<<<<<<< HEAD
	bnx2x_clear_blocks_parity(bp);
	bnx2x_enable_blocks_parity(bp);

	/* Re-enable parity attentions on path 1 */
	bnx2x_pretend_func(bp, 1);
	bnx2x_clear_blocks_parity(bp);
	bnx2x_enable_blocks_parity(bp);

	/* Return to current function */
	bnx2x_pretend_func(bp, BP_ABS_FUNC(bp));
}

static int bnx2x_get_preset_regs_len(struct net_device *dev, u32 preset)
{
	struct bnx2x *bp = netdev_priv(dev);
	int regdump_len = 0;

	regdump_len = __bnx2x_get_preset_regs_len(bp, preset);
	regdump_len *= 4;
	regdump_len += sizeof(struct dump_header);

	return regdump_len;
}

static int bnx2x_set_dump(struct net_device *dev, struct ethtool_dump *val)
{
	struct bnx2x *bp = netdev_priv(dev);

	/* Use the ethtool_dump "flag" field as the dump preset index */
	bp->dump_preset_idx = val->flag;
	return 0;
}

static int bnx2x_get_dump_flag(struct net_device *dev,
			       struct ethtool_dump *dump)
{
	struct bnx2x *bp = netdev_priv(dev);

	/* Calculate the requested preset idx length */
	dump->len = bnx2x_get_preset_regs_len(dev, bp->dump_preset_idx);
	DP(BNX2X_MSG_ETHTOOL, "Get dump preset %d length=%d\n",
	   bp->dump_preset_idx, dump->len);

	dump->flag = ETHTOOL_GET_DUMP_DATA;
	return 0;
}

static int bnx2x_get_dump_data(struct net_device *dev,
			       struct ethtool_dump *dump,
			       void *buffer)
{
	u32 *p = buffer;
	struct bnx2x *bp = netdev_priv(dev);
	struct dump_header dump_hdr = {0};

	memset(p, 0, dump->len);

	/* Disable parity attentions as long as following dump may
	 * cause false alarms by reading never written registers. We
	 * will re-enable parity attentions right after the dump.
	 */

	/* Disable parity on path 0 */
	bnx2x_pretend_func(bp, 0);
	bnx2x_disable_blocks_parity(bp);

	/* Disable parity on path 1 */
	bnx2x_pretend_func(bp, 1);
	bnx2x_disable_blocks_parity(bp);

	/* Return to current function */
	bnx2x_pretend_func(bp, BP_ABS_FUNC(bp));

	dump_hdr.header_size = (sizeof(struct dump_header) / 4) - 1;
	dump_hdr.preset = bp->dump_preset_idx;
	dump_hdr.version = BNX2X_DUMP_VERSION;

	DP(BNX2X_MSG_ETHTOOL, "Get dump data of preset %d\n", dump_hdr.preset);

	/* dump_meta_data presents OR of CHIP and PATH. */
	if (CHIP_IS_E1(bp)) {
		dump_hdr.dump_meta_data = DUMP_CHIP_E1;
	} else if (CHIP_IS_E1H(bp)) {
		dump_hdr.dump_meta_data = DUMP_CHIP_E1H;
	} else if (CHIP_IS_E2(bp)) {
		dump_hdr.dump_meta_data = DUMP_CHIP_E2 |
		(BP_PATH(bp) ? DUMP_PATH_1 : DUMP_PATH_0);
	} else if (CHIP_IS_E3A0(bp)) {
		dump_hdr.dump_meta_data = DUMP_CHIP_E3A0 |
		(BP_PATH(bp) ? DUMP_PATH_1 : DUMP_PATH_0);
	} else if (CHIP_IS_E3B0(bp)) {
		dump_hdr.dump_meta_data = DUMP_CHIP_E3B0 |
		(BP_PATH(bp) ? DUMP_PATH_1 : DUMP_PATH_0);
	}

	memcpy(p, &dump_hdr, sizeof(struct dump_header));
	p += dump_hdr.header_size + 1;

	/* Actually read the registers */
	__bnx2x_get_preset_regs(bp, p, dump_hdr.preset);

	/* Re-enable parity attentions on path 0 */
	bnx2x_pretend_func(bp, 0);
	bnx2x_clear_blocks_parity(bp);
	bnx2x_enable_blocks_parity(bp);

	/* Re-enable parity attentions on path 1 */
	bnx2x_pretend_func(bp, 1);
	bnx2x_clear_blocks_parity(bp);
	bnx2x_enable_blocks_parity(bp);

=======
	bnx2x_clear_blocks_parity(bp);
	bnx2x_enable_blocks_parity(bp);

	/* Re-enable parity attentions on path 1 */
	bnx2x_pretend_func(bp, 1);
	bnx2x_clear_blocks_parity(bp);
	bnx2x_enable_blocks_parity(bp);

	/* Return to current function */
	bnx2x_pretend_func(bp, BP_ABS_FUNC(bp));
}

static int bnx2x_get_preset_regs_len(struct net_device *dev, u32 preset)
{
	struct bnx2x *bp = netdev_priv(dev);
	int regdump_len = 0;

	regdump_len = __bnx2x_get_preset_regs_len(bp, preset);
	regdump_len *= 4;
	regdump_len += sizeof(struct dump_header);

	return regdump_len;
}

static int bnx2x_set_dump(struct net_device *dev, struct ethtool_dump *val)
{
	struct bnx2x *bp = netdev_priv(dev);

	/* Use the ethtool_dump "flag" field as the dump preset index */
	bp->dump_preset_idx = val->flag;
	return 0;
}

static int bnx2x_get_dump_flag(struct net_device *dev,
			       struct ethtool_dump *dump)
{
	struct bnx2x *bp = netdev_priv(dev);

	/* Calculate the requested preset idx length */
	dump->len = bnx2x_get_preset_regs_len(dev, bp->dump_preset_idx);
	DP(BNX2X_MSG_ETHTOOL, "Get dump preset %d length=%d\n",
	   bp->dump_preset_idx, dump->len);

	dump->flag = ETHTOOL_GET_DUMP_DATA;
	return 0;
}

static int bnx2x_get_dump_data(struct net_device *dev,
			       struct ethtool_dump *dump,
			       void *buffer)
{
	u32 *p = buffer;
	struct bnx2x *bp = netdev_priv(dev);
	struct dump_header dump_hdr = {0};

	memset(p, 0, dump->len);

	/* Disable parity attentions as long as following dump may
	 * cause false alarms by reading never written registers. We
	 * will re-enable parity attentions right after the dump.
	 */

	/* Disable parity on path 0 */
	bnx2x_pretend_func(bp, 0);
	bnx2x_disable_blocks_parity(bp);

	/* Disable parity on path 1 */
	bnx2x_pretend_func(bp, 1);
	bnx2x_disable_blocks_parity(bp);

	/* Return to current function */
	bnx2x_pretend_func(bp, BP_ABS_FUNC(bp));

	dump_hdr.header_size = (sizeof(struct dump_header) / 4) - 1;
	dump_hdr.preset = bp->dump_preset_idx;
	dump_hdr.version = BNX2X_DUMP_VERSION;

	DP(BNX2X_MSG_ETHTOOL, "Get dump data of preset %d\n", dump_hdr.preset);

	/* dump_meta_data presents OR of CHIP and PATH. */
	if (CHIP_IS_E1(bp)) {
		dump_hdr.dump_meta_data = DUMP_CHIP_E1;
	} else if (CHIP_IS_E1H(bp)) {
		dump_hdr.dump_meta_data = DUMP_CHIP_E1H;
	} else if (CHIP_IS_E2(bp)) {
		dump_hdr.dump_meta_data = DUMP_CHIP_E2 |
		(BP_PATH(bp) ? DUMP_PATH_1 : DUMP_PATH_0);
	} else if (CHIP_IS_E3A0(bp)) {
		dump_hdr.dump_meta_data = DUMP_CHIP_E3A0 |
		(BP_PATH(bp) ? DUMP_PATH_1 : DUMP_PATH_0);
	} else if (CHIP_IS_E3B0(bp)) {
		dump_hdr.dump_meta_data = DUMP_CHIP_E3B0 |
		(BP_PATH(bp) ? DUMP_PATH_1 : DUMP_PATH_0);
	}

	memcpy(p, &dump_hdr, sizeof(struct dump_header));
	p += dump_hdr.header_size + 1;

	/* Actually read the registers */
	__bnx2x_get_preset_regs(bp, p, dump_hdr.preset);

	/* Re-enable parity attentions on path 0 */
	bnx2x_pretend_func(bp, 0);
	bnx2x_clear_blocks_parity(bp);
	bnx2x_enable_blocks_parity(bp);

	/* Re-enable parity attentions on path 1 */
	bnx2x_pretend_func(bp, 1);
	bnx2x_clear_blocks_parity(bp);
	bnx2x_enable_blocks_parity(bp);

>>>>>>> 9437a248
	/* Return to current function */
	bnx2x_pretend_func(bp, BP_ABS_FUNC(bp));

	return 0;
}

static void bnx2x_get_drvinfo(struct net_device *dev,
			      struct ethtool_drvinfo *info)
{
	struct bnx2x *bp = netdev_priv(dev);

	strlcpy(info->driver, DRV_MODULE_NAME, sizeof(info->driver));
	strlcpy(info->version, DRV_MODULE_VERSION, sizeof(info->version));

	bnx2x_fill_fw_str(bp, info->fw_version, sizeof(info->fw_version));

	strlcpy(info->bus_info, pci_name(bp->pdev), sizeof(info->bus_info));
	info->n_stats = BNX2X_NUM_STATS;
	info->testinfo_len = BNX2X_NUM_TESTS(bp);
	info->eedump_len = bp->common.flash_size;
	info->regdump_len = bnx2x_get_regs_len(dev);
}

static void bnx2x_get_wol(struct net_device *dev, struct ethtool_wolinfo *wol)
{
	struct bnx2x *bp = netdev_priv(dev);

	if (bp->flags & NO_WOL_FLAG) {
		wol->supported = 0;
		wol->wolopts = 0;
	} else {
		wol->supported = WAKE_MAGIC;
		if (bp->wol)
			wol->wolopts = WAKE_MAGIC;
		else
			wol->wolopts = 0;
	}
	memset(&wol->sopass, 0, sizeof(wol->sopass));
}

static int bnx2x_set_wol(struct net_device *dev, struct ethtool_wolinfo *wol)
{
	struct bnx2x *bp = netdev_priv(dev);

	if (wol->wolopts & ~WAKE_MAGIC) {
		DP(BNX2X_MSG_ETHTOOL, "WOL not supported\n");
		return -EINVAL;
	}

	if (wol->wolopts & WAKE_MAGIC) {
		if (bp->flags & NO_WOL_FLAG) {
			DP(BNX2X_MSG_ETHTOOL, "WOL not supported\n");
			return -EINVAL;
		}
		bp->wol = 1;
	} else
		bp->wol = 0;

	return 0;
}

static u32 bnx2x_get_msglevel(struct net_device *dev)
{
	struct bnx2x *bp = netdev_priv(dev);

	return bp->msg_enable;
}

static void bnx2x_set_msglevel(struct net_device *dev, u32 level)
{
	struct bnx2x *bp = netdev_priv(dev);

	if (capable(CAP_NET_ADMIN)) {
		/* dump MCP trace */
		if (IS_PF(bp) && (level & BNX2X_MSG_MCP))
			bnx2x_fw_dump_lvl(bp, KERN_INFO);
		bp->msg_enable = level;
	}
}

static int bnx2x_nway_reset(struct net_device *dev)
{
	struct bnx2x *bp = netdev_priv(dev);

	if (!bp->port.pmf)
		return 0;

	if (netif_running(dev)) {
		bnx2x_stats_handle(bp, STATS_EVENT_STOP);
		bnx2x_force_link_reset(bp);
		bnx2x_link_set(bp);
	}

	return 0;
}

static u32 bnx2x_get_link(struct net_device *dev)
{
	struct bnx2x *bp = netdev_priv(dev);

	if (bp->flags & MF_FUNC_DIS || (bp->state != BNX2X_STATE_OPEN))
		return 0;

	return bp->link_vars.link_up;
}

static int bnx2x_get_eeprom_len(struct net_device *dev)
{
	struct bnx2x *bp = netdev_priv(dev);

	return bp->common.flash_size;
}

/* Per pf misc lock must be aquired before the per port mcp lock. Otherwise, had
 * we done things the other way around, if two pfs from the same port would
 * attempt to access nvram at the same time, we could run into a scenario such
 * as:
 * pf A takes the port lock.
 * pf B succeeds in taking the same lock since they are from the same port.
 * pf A takes the per pf misc lock. Performs eeprom access.
 * pf A finishes. Unlocks the per pf misc lock.
 * Pf B takes the lock and proceeds to perform it's own access.
 * pf A unlocks the per port lock, while pf B is still working (!).
 * mcp takes the per port lock and corrupts pf B's access (and/or has it's own
 * access corrupted by pf B)
 */
static int bnx2x_acquire_nvram_lock(struct bnx2x *bp)
{
	int port = BP_PORT(bp);
	int count, i;
	u32 val;

	/* acquire HW lock: protect against other PFs in PF Direct Assignment */
	bnx2x_acquire_hw_lock(bp, HW_LOCK_RESOURCE_NVRAM);

	/* adjust timeout for emulation/FPGA */
	count = BNX2X_NVRAM_TIMEOUT_COUNT;
	if (CHIP_REV_IS_SLOW(bp))
		count *= 100;

	/* request access to nvram interface */
	REG_WR(bp, MCP_REG_MCPR_NVM_SW_ARB,
	       (MCPR_NVM_SW_ARB_ARB_REQ_SET1 << port));

	for (i = 0; i < count*10; i++) {
		val = REG_RD(bp, MCP_REG_MCPR_NVM_SW_ARB);
		if (val & (MCPR_NVM_SW_ARB_ARB_ARB1 << port))
			break;

		udelay(5);
	}

	if (!(val & (MCPR_NVM_SW_ARB_ARB_ARB1 << port))) {
		DP(BNX2X_MSG_ETHTOOL | BNX2X_MSG_NVM,
		   "cannot get access to nvram interface\n");
		return -EBUSY;
	}

	return 0;
}

static int bnx2x_release_nvram_lock(struct bnx2x *bp)
{
	int port = BP_PORT(bp);
	int count, i;
	u32 val;

	/* adjust timeout for emulation/FPGA */
	count = BNX2X_NVRAM_TIMEOUT_COUNT;
	if (CHIP_REV_IS_SLOW(bp))
		count *= 100;

	/* relinquish nvram interface */
	REG_WR(bp, MCP_REG_MCPR_NVM_SW_ARB,
	       (MCPR_NVM_SW_ARB_ARB_REQ_CLR1 << port));

	for (i = 0; i < count*10; i++) {
		val = REG_RD(bp, MCP_REG_MCPR_NVM_SW_ARB);
		if (!(val & (MCPR_NVM_SW_ARB_ARB_ARB1 << port)))
			break;

		udelay(5);
	}

	if (val & (MCPR_NVM_SW_ARB_ARB_ARB1 << port)) {
		DP(BNX2X_MSG_ETHTOOL | BNX2X_MSG_NVM,
		   "cannot free access to nvram interface\n");
		return -EBUSY;
	}

	/* release HW lock: protect against other PFs in PF Direct Assignment */
	bnx2x_release_hw_lock(bp, HW_LOCK_RESOURCE_NVRAM);
	return 0;
}

static void bnx2x_enable_nvram_access(struct bnx2x *bp)
{
	u32 val;

	val = REG_RD(bp, MCP_REG_MCPR_NVM_ACCESS_ENABLE);

	/* enable both bits, even on read */
	REG_WR(bp, MCP_REG_MCPR_NVM_ACCESS_ENABLE,
	       (val | MCPR_NVM_ACCESS_ENABLE_EN |
		      MCPR_NVM_ACCESS_ENABLE_WR_EN));
}

static void bnx2x_disable_nvram_access(struct bnx2x *bp)
{
	u32 val;

	val = REG_RD(bp, MCP_REG_MCPR_NVM_ACCESS_ENABLE);

	/* disable both bits, even after read */
	REG_WR(bp, MCP_REG_MCPR_NVM_ACCESS_ENABLE,
	       (val & ~(MCPR_NVM_ACCESS_ENABLE_EN |
			MCPR_NVM_ACCESS_ENABLE_WR_EN)));
}

static int bnx2x_nvram_read_dword(struct bnx2x *bp, u32 offset, __be32 *ret_val,
				  u32 cmd_flags)
{
	int count, i, rc;
	u32 val;

	/* build the command word */
	cmd_flags |= MCPR_NVM_COMMAND_DOIT;

	/* need to clear DONE bit separately */
	REG_WR(bp, MCP_REG_MCPR_NVM_COMMAND, MCPR_NVM_COMMAND_DONE);

	/* address of the NVRAM to read from */
	REG_WR(bp, MCP_REG_MCPR_NVM_ADDR,
	       (offset & MCPR_NVM_ADDR_NVM_ADDR_VALUE));

	/* issue a read command */
	REG_WR(bp, MCP_REG_MCPR_NVM_COMMAND, cmd_flags);

	/* adjust timeout for emulation/FPGA */
	count = BNX2X_NVRAM_TIMEOUT_COUNT;
	if (CHIP_REV_IS_SLOW(bp))
		count *= 100;

	/* wait for completion */
	*ret_val = 0;
	rc = -EBUSY;
	for (i = 0; i < count; i++) {
		udelay(5);
		val = REG_RD(bp, MCP_REG_MCPR_NVM_COMMAND);

		if (val & MCPR_NVM_COMMAND_DONE) {
			val = REG_RD(bp, MCP_REG_MCPR_NVM_READ);
			/* we read nvram data in cpu order
			 * but ethtool sees it as an array of bytes
			 * converting to big-endian will do the work
			 */
			*ret_val = cpu_to_be32(val);
			rc = 0;
			break;
		}
	}
	if (rc == -EBUSY)
		DP(BNX2X_MSG_ETHTOOL | BNX2X_MSG_NVM,
		   "nvram read timeout expired\n");
	return rc;
}

static int bnx2x_nvram_read(struct bnx2x *bp, u32 offset, u8 *ret_buf,
			    int buf_size)
{
	int rc;
	u32 cmd_flags;
	__be32 val;

	if ((offset & 0x03) || (buf_size & 0x03) || (buf_size == 0)) {
		DP(BNX2X_MSG_ETHTOOL | BNX2X_MSG_NVM,
		   "Invalid parameter: offset 0x%x  buf_size 0x%x\n",
		   offset, buf_size);
		return -EINVAL;
	}

	if (offset + buf_size > bp->common.flash_size) {
		DP(BNX2X_MSG_ETHTOOL | BNX2X_MSG_NVM,
		   "Invalid parameter: offset (0x%x) + buf_size (0x%x) > flash_size (0x%x)\n",
		   offset, buf_size, bp->common.flash_size);
		return -EINVAL;
	}

	/* request access to nvram interface */
	rc = bnx2x_acquire_nvram_lock(bp);
	if (rc)
		return rc;

	/* enable access to nvram interface */
	bnx2x_enable_nvram_access(bp);

	/* read the first word(s) */
	cmd_flags = MCPR_NVM_COMMAND_FIRST;
	while ((buf_size > sizeof(u32)) && (rc == 0)) {
		rc = bnx2x_nvram_read_dword(bp, offset, &val, cmd_flags);
		memcpy(ret_buf, &val, 4);

		/* advance to the next dword */
		offset += sizeof(u32);
		ret_buf += sizeof(u32);
		buf_size -= sizeof(u32);
		cmd_flags = 0;
	}

	if (rc == 0) {
		cmd_flags |= MCPR_NVM_COMMAND_LAST;
		rc = bnx2x_nvram_read_dword(bp, offset, &val, cmd_flags);
		memcpy(ret_buf, &val, 4);
	}

	/* disable access to nvram interface */
	bnx2x_disable_nvram_access(bp);
	bnx2x_release_nvram_lock(bp);

	return rc;
}

static int bnx2x_get_eeprom(struct net_device *dev,
			    struct ethtool_eeprom *eeprom, u8 *eebuf)
{
	struct bnx2x *bp = netdev_priv(dev);
	int rc;

	if (!netif_running(dev)) {
		DP(BNX2X_MSG_ETHTOOL  | BNX2X_MSG_NVM,
		   "cannot access eeprom when the interface is down\n");
		return -EAGAIN;
	}

	DP(BNX2X_MSG_ETHTOOL | BNX2X_MSG_NVM, "ethtool_eeprom: cmd %d\n"
	   "  magic 0x%x  offset 0x%x (%d)  len 0x%x (%d)\n",
	   eeprom->cmd, eeprom->magic, eeprom->offset, eeprom->offset,
	   eeprom->len, eeprom->len);

	/* parameters already validated in ethtool_get_eeprom */

	rc = bnx2x_nvram_read(bp, eeprom->offset, eebuf, eeprom->len);

	return rc;
}

static int bnx2x_get_module_eeprom(struct net_device *dev,
				   struct ethtool_eeprom *ee,
				   u8 *data)
{
	struct bnx2x *bp = netdev_priv(dev);
	int rc = 0, phy_idx;
	u8 *user_data = data;
	int remaining_len = ee->len, xfer_size;
	unsigned int page_off = ee->offset;

	if (!netif_running(dev)) {
		DP(BNX2X_MSG_ETHTOOL | BNX2X_MSG_NVM,
		   "cannot access eeprom when the interface is down\n");
		return -EAGAIN;
	}

	phy_idx = bnx2x_get_cur_phy_idx(bp);
	bnx2x_acquire_phy_lock(bp);
	while (!rc && remaining_len > 0) {
		xfer_size = (remaining_len > SFP_EEPROM_PAGE_SIZE) ?
			SFP_EEPROM_PAGE_SIZE : remaining_len;
		rc = bnx2x_read_sfp_module_eeprom(&bp->link_params.phy[phy_idx],
						  &bp->link_params,
						  page_off,
						  xfer_size,
						  user_data);
		remaining_len -= xfer_size;
		user_data += xfer_size;
		page_off += xfer_size;
	}

	bnx2x_release_phy_lock(bp);
	return rc;
}

static int bnx2x_get_module_info(struct net_device *dev,
				 struct ethtool_modinfo *modinfo)
{
	struct bnx2x *bp = netdev_priv(dev);
	int phy_idx;
	if (!netif_running(dev)) {
		DP(BNX2X_MSG_ETHTOOL  | BNX2X_MSG_NVM,
		   "cannot access eeprom when the interface is down\n");
		return -EAGAIN;
	}

	phy_idx = bnx2x_get_cur_phy_idx(bp);
	switch (bp->link_params.phy[phy_idx].media_type) {
	case ETH_PHY_SFPP_10G_FIBER:
	case ETH_PHY_SFP_1G_FIBER:
	case ETH_PHY_DA_TWINAX:
		modinfo->type = ETH_MODULE_SFF_8079;
		modinfo->eeprom_len = ETH_MODULE_SFF_8079_LEN;
		return 0;
	default:
		return -EOPNOTSUPP;
	}
}

static int bnx2x_nvram_write_dword(struct bnx2x *bp, u32 offset, u32 val,
				   u32 cmd_flags)
{
	int count, i, rc;

	/* build the command word */
	cmd_flags |= MCPR_NVM_COMMAND_DOIT | MCPR_NVM_COMMAND_WR;

	/* need to clear DONE bit separately */
	REG_WR(bp, MCP_REG_MCPR_NVM_COMMAND, MCPR_NVM_COMMAND_DONE);

	/* write the data */
	REG_WR(bp, MCP_REG_MCPR_NVM_WRITE, val);

	/* address of the NVRAM to write to */
	REG_WR(bp, MCP_REG_MCPR_NVM_ADDR,
	       (offset & MCPR_NVM_ADDR_NVM_ADDR_VALUE));

	/* issue the write command */
	REG_WR(bp, MCP_REG_MCPR_NVM_COMMAND, cmd_flags);

	/* adjust timeout for emulation/FPGA */
	count = BNX2X_NVRAM_TIMEOUT_COUNT;
	if (CHIP_REV_IS_SLOW(bp))
		count *= 100;

	/* wait for completion */
	rc = -EBUSY;
	for (i = 0; i < count; i++) {
		udelay(5);
		val = REG_RD(bp, MCP_REG_MCPR_NVM_COMMAND);
		if (val & MCPR_NVM_COMMAND_DONE) {
			rc = 0;
			break;
		}
	}

	if (rc == -EBUSY)
		DP(BNX2X_MSG_ETHTOOL | BNX2X_MSG_NVM,
		   "nvram write timeout expired\n");
	return rc;
}

#define BYTE_OFFSET(offset)		(8 * (offset & 0x03))

static int bnx2x_nvram_write1(struct bnx2x *bp, u32 offset, u8 *data_buf,
			      int buf_size)
{
	int rc;
	u32 cmd_flags;
	u32 align_offset;
	__be32 val;

	if (offset + buf_size > bp->common.flash_size) {
		DP(BNX2X_MSG_ETHTOOL | BNX2X_MSG_NVM,
		   "Invalid parameter: offset (0x%x) + buf_size (0x%x) > flash_size (0x%x)\n",
		   offset, buf_size, bp->common.flash_size);
		return -EINVAL;
	}

	/* request access to nvram interface */
	rc = bnx2x_acquire_nvram_lock(bp);
	if (rc)
		return rc;

	/* enable access to nvram interface */
	bnx2x_enable_nvram_access(bp);

	cmd_flags = (MCPR_NVM_COMMAND_FIRST | MCPR_NVM_COMMAND_LAST);
	align_offset = (offset & ~0x03);
	rc = bnx2x_nvram_read_dword(bp, align_offset, &val, cmd_flags);

	if (rc == 0) {
		val &= ~(0xff << BYTE_OFFSET(offset));
		val |= (*data_buf << BYTE_OFFSET(offset));

		/* nvram data is returned as an array of bytes
		 * convert it back to cpu order
		 */
		val = be32_to_cpu(val);

		rc = bnx2x_nvram_write_dword(bp, align_offset, val,
					     cmd_flags);
	}

	/* disable access to nvram interface */
	bnx2x_disable_nvram_access(bp);
	bnx2x_release_nvram_lock(bp);

	return rc;
}

static int bnx2x_nvram_write(struct bnx2x *bp, u32 offset, u8 *data_buf,
			     int buf_size)
{
	int rc;
	u32 cmd_flags;
	u32 val;
	u32 written_so_far;

	if (buf_size == 1)	/* ethtool */
		return bnx2x_nvram_write1(bp, offset, data_buf, buf_size);

	if ((offset & 0x03) || (buf_size & 0x03) || (buf_size == 0)) {
		DP(BNX2X_MSG_ETHTOOL | BNX2X_MSG_NVM,
		   "Invalid parameter: offset 0x%x  buf_size 0x%x\n",
		   offset, buf_size);
		return -EINVAL;
	}

	if (offset + buf_size > bp->common.flash_size) {
		DP(BNX2X_MSG_ETHTOOL | BNX2X_MSG_NVM,
		   "Invalid parameter: offset (0x%x) + buf_size (0x%x) > flash_size (0x%x)\n",
		   offset, buf_size, bp->common.flash_size);
		return -EINVAL;
	}

	/* request access to nvram interface */
	rc = bnx2x_acquire_nvram_lock(bp);
	if (rc)
		return rc;

	/* enable access to nvram interface */
	bnx2x_enable_nvram_access(bp);

	written_so_far = 0;
	cmd_flags = MCPR_NVM_COMMAND_FIRST;
	while ((written_so_far < buf_size) && (rc == 0)) {
		if (written_so_far == (buf_size - sizeof(u32)))
			cmd_flags |= MCPR_NVM_COMMAND_LAST;
		else if (((offset + 4) % BNX2X_NVRAM_PAGE_SIZE) == 0)
			cmd_flags |= MCPR_NVM_COMMAND_LAST;
		else if ((offset % BNX2X_NVRAM_PAGE_SIZE) == 0)
			cmd_flags |= MCPR_NVM_COMMAND_FIRST;

		memcpy(&val, data_buf, 4);

		rc = bnx2x_nvram_write_dword(bp, offset, val, cmd_flags);

		/* advance to the next dword */
		offset += sizeof(u32);
		data_buf += sizeof(u32);
		written_so_far += sizeof(u32);
		cmd_flags = 0;
	}

	/* disable access to nvram interface */
	bnx2x_disable_nvram_access(bp);
	bnx2x_release_nvram_lock(bp);

	return rc;
}

static int bnx2x_set_eeprom(struct net_device *dev,
			    struct ethtool_eeprom *eeprom, u8 *eebuf)
{
	struct bnx2x *bp = netdev_priv(dev);
	int port = BP_PORT(bp);
	int rc = 0;
	u32 ext_phy_config;
	if (!netif_running(dev)) {
		DP(BNX2X_MSG_ETHTOOL | BNX2X_MSG_NVM,
		   "cannot access eeprom when the interface is down\n");
		return -EAGAIN;
	}

	DP(BNX2X_MSG_ETHTOOL | BNX2X_MSG_NVM, "ethtool_eeprom: cmd %d\n"
	   "  magic 0x%x  offset 0x%x (%d)  len 0x%x (%d)\n",
	   eeprom->cmd, eeprom->magic, eeprom->offset, eeprom->offset,
	   eeprom->len, eeprom->len);

	/* parameters already validated in ethtool_set_eeprom */

	/* PHY eeprom can be accessed only by the PMF */
	if ((eeprom->magic >= 0x50485900) && (eeprom->magic <= 0x504859FF) &&
	    !bp->port.pmf) {
		DP(BNX2X_MSG_ETHTOOL | BNX2X_MSG_NVM,
		   "wrong magic or interface is not pmf\n");
		return -EINVAL;
	}

	ext_phy_config =
		SHMEM_RD(bp,
			 dev_info.port_hw_config[port].external_phy_config);

	if (eeprom->magic == 0x50485950) {
		/* 'PHYP' (0x50485950): prepare phy for FW upgrade */
		bnx2x_stats_handle(bp, STATS_EVENT_STOP);

		bnx2x_acquire_phy_lock(bp);
		rc |= bnx2x_link_reset(&bp->link_params,
				       &bp->link_vars, 0);
		if (XGXS_EXT_PHY_TYPE(ext_phy_config) ==
					PORT_HW_CFG_XGXS_EXT_PHY_TYPE_SFX7101)
			bnx2x_set_gpio(bp, MISC_REGISTERS_GPIO_0,
				       MISC_REGISTERS_GPIO_HIGH, port);
		bnx2x_release_phy_lock(bp);
		bnx2x_link_report(bp);

	} else if (eeprom->magic == 0x50485952) {
		/* 'PHYR' (0x50485952): re-init link after FW upgrade */
		if (bp->state == BNX2X_STATE_OPEN) {
			bnx2x_acquire_phy_lock(bp);
			rc |= bnx2x_link_reset(&bp->link_params,
					       &bp->link_vars, 1);

			rc |= bnx2x_phy_init(&bp->link_params,
					     &bp->link_vars);
			bnx2x_release_phy_lock(bp);
			bnx2x_calc_fc_adv(bp);
		}
	} else if (eeprom->magic == 0x53985943) {
		/* 'PHYC' (0x53985943): PHY FW upgrade completed */
		if (XGXS_EXT_PHY_TYPE(ext_phy_config) ==
				       PORT_HW_CFG_XGXS_EXT_PHY_TYPE_SFX7101) {

			/* DSP Remove Download Mode */
			bnx2x_set_gpio(bp, MISC_REGISTERS_GPIO_0,
				       MISC_REGISTERS_GPIO_LOW, port);

			bnx2x_acquire_phy_lock(bp);

			bnx2x_sfx7101_sp_sw_reset(bp,
						&bp->link_params.phy[EXT_PHY1]);

			/* wait 0.5 sec to allow it to run */
			msleep(500);
			bnx2x_ext_phy_hw_reset(bp, port);
			msleep(500);
			bnx2x_release_phy_lock(bp);
		}
	} else
		rc = bnx2x_nvram_write(bp, eeprom->offset, eebuf, eeprom->len);

	return rc;
}

static int bnx2x_get_coalesce(struct net_device *dev,
			      struct ethtool_coalesce *coal)
{
	struct bnx2x *bp = netdev_priv(dev);

	memset(coal, 0, sizeof(struct ethtool_coalesce));

	coal->rx_coalesce_usecs = bp->rx_ticks;
	coal->tx_coalesce_usecs = bp->tx_ticks;

	return 0;
}

static int bnx2x_set_coalesce(struct net_device *dev,
			      struct ethtool_coalesce *coal)
{
	struct bnx2x *bp = netdev_priv(dev);

	bp->rx_ticks = (u16)coal->rx_coalesce_usecs;
	if (bp->rx_ticks > BNX2X_MAX_COALESCE_TOUT)
		bp->rx_ticks = BNX2X_MAX_COALESCE_TOUT;

	bp->tx_ticks = (u16)coal->tx_coalesce_usecs;
	if (bp->tx_ticks > BNX2X_MAX_COALESCE_TOUT)
		bp->tx_ticks = BNX2X_MAX_COALESCE_TOUT;

	if (netif_running(dev))
		bnx2x_update_coalesce(bp);

	return 0;
}

static void bnx2x_get_ringparam(struct net_device *dev,
				struct ethtool_ringparam *ering)
{
	struct bnx2x *bp = netdev_priv(dev);

	ering->rx_max_pending = MAX_RX_AVAIL;

	if (bp->rx_ring_size)
		ering->rx_pending = bp->rx_ring_size;
	else
		ering->rx_pending = MAX_RX_AVAIL;

	ering->tx_max_pending = IS_MF_FCOE_AFEX(bp) ? 0 : MAX_TX_AVAIL;
	ering->tx_pending = bp->tx_ring_size;
}

static int bnx2x_set_ringparam(struct net_device *dev,
			       struct ethtool_ringparam *ering)
{
	struct bnx2x *bp = netdev_priv(dev);

	DP(BNX2X_MSG_ETHTOOL,
	   "set ring params command parameters: rx_pending = %d, tx_pending = %d\n",
	   ering->rx_pending, ering->tx_pending);

	if (bp->recovery_state != BNX2X_RECOVERY_DONE) {
		DP(BNX2X_MSG_ETHTOOL,
		   "Handling parity error recovery. Try again later\n");
		return -EAGAIN;
	}

	if ((ering->rx_pending > MAX_RX_AVAIL) ||
	    (ering->rx_pending < (bp->disable_tpa ? MIN_RX_SIZE_NONTPA :
						    MIN_RX_SIZE_TPA)) ||
	    (ering->tx_pending > (IS_MF_FCOE_AFEX(bp) ? 0 : MAX_TX_AVAIL)) ||
	    (ering->tx_pending <= MAX_SKB_FRAGS + 4)) {
		DP(BNX2X_MSG_ETHTOOL, "Command parameters not supported\n");
		return -EINVAL;
	}

	bp->rx_ring_size = ering->rx_pending;
	bp->tx_ring_size = ering->tx_pending;

	return bnx2x_reload_if_running(dev);
}

static void bnx2x_get_pauseparam(struct net_device *dev,
				 struct ethtool_pauseparam *epause)
{
	struct bnx2x *bp = netdev_priv(dev);
	int cfg_idx = bnx2x_get_link_cfg_idx(bp);
	int cfg_reg;

	epause->autoneg = (bp->link_params.req_flow_ctrl[cfg_idx] ==
			   BNX2X_FLOW_CTRL_AUTO);

	if (!epause->autoneg)
		cfg_reg = bp->link_params.req_flow_ctrl[cfg_idx];
	else
		cfg_reg = bp->link_params.req_fc_auto_adv;

	epause->rx_pause = ((cfg_reg & BNX2X_FLOW_CTRL_RX) ==
			    BNX2X_FLOW_CTRL_RX);
	epause->tx_pause = ((cfg_reg & BNX2X_FLOW_CTRL_TX) ==
			    BNX2X_FLOW_CTRL_TX);

	DP(BNX2X_MSG_ETHTOOL, "ethtool_pauseparam: cmd %d\n"
	   "  autoneg %d  rx_pause %d  tx_pause %d\n",
	   epause->cmd, epause->autoneg, epause->rx_pause, epause->tx_pause);
}

static int bnx2x_set_pauseparam(struct net_device *dev,
				struct ethtool_pauseparam *epause)
{
	struct bnx2x *bp = netdev_priv(dev);
	u32 cfg_idx = bnx2x_get_link_cfg_idx(bp);
	if (IS_MF(bp))
		return 0;

	DP(BNX2X_MSG_ETHTOOL, "ethtool_pauseparam: cmd %d\n"
	   "  autoneg %d  rx_pause %d  tx_pause %d\n",
	   epause->cmd, epause->autoneg, epause->rx_pause, epause->tx_pause);

	bp->link_params.req_flow_ctrl[cfg_idx] = BNX2X_FLOW_CTRL_AUTO;

	if (epause->rx_pause)
		bp->link_params.req_flow_ctrl[cfg_idx] |= BNX2X_FLOW_CTRL_RX;

	if (epause->tx_pause)
		bp->link_params.req_flow_ctrl[cfg_idx] |= BNX2X_FLOW_CTRL_TX;

	if (bp->link_params.req_flow_ctrl[cfg_idx] == BNX2X_FLOW_CTRL_AUTO)
		bp->link_params.req_flow_ctrl[cfg_idx] = BNX2X_FLOW_CTRL_NONE;

	if (epause->autoneg) {
		if (!(bp->port.supported[cfg_idx] & SUPPORTED_Autoneg)) {
			DP(BNX2X_MSG_ETHTOOL, "autoneg not supported\n");
			return -EINVAL;
		}

		if (bp->link_params.req_line_speed[cfg_idx] == SPEED_AUTO_NEG) {
			bp->link_params.req_flow_ctrl[cfg_idx] =
				BNX2X_FLOW_CTRL_AUTO;
		}
		bp->link_params.req_fc_auto_adv = BNX2X_FLOW_CTRL_NONE;
		if (epause->rx_pause)
			bp->link_params.req_fc_auto_adv |= BNX2X_FLOW_CTRL_RX;

		if (epause->tx_pause)
			bp->link_params.req_fc_auto_adv |= BNX2X_FLOW_CTRL_TX;
	}

	DP(BNX2X_MSG_ETHTOOL,
	   "req_flow_ctrl 0x%x\n", bp->link_params.req_flow_ctrl[cfg_idx]);

	if (netif_running(dev)) {
		bnx2x_stats_handle(bp, STATS_EVENT_STOP);
		bnx2x_link_set(bp);
	}

	return 0;
}

static const char bnx2x_tests_str_arr[BNX2X_NUM_TESTS_SF][ETH_GSTRING_LEN] = {
	"register_test (offline)    ",
	"memory_test (offline)      ",
	"int_loopback_test (offline)",
	"ext_loopback_test (offline)",
	"nvram_test (online)        ",
	"interrupt_test (online)    ",
	"link_test (online)         "
};

static u32 bnx2x_eee_to_adv(u32 eee_adv)
{
	u32 modes = 0;

	if (eee_adv & SHMEM_EEE_100M_ADV)
		modes |= ADVERTISED_100baseT_Full;
	if (eee_adv & SHMEM_EEE_1G_ADV)
		modes |= ADVERTISED_1000baseT_Full;
	if (eee_adv & SHMEM_EEE_10G_ADV)
		modes |= ADVERTISED_10000baseT_Full;

	return modes;
}

static u32 bnx2x_adv_to_eee(u32 modes, u32 shift)
{
	u32 eee_adv = 0;
	if (modes & ADVERTISED_100baseT_Full)
		eee_adv |= SHMEM_EEE_100M_ADV;
	if (modes & ADVERTISED_1000baseT_Full)
		eee_adv |= SHMEM_EEE_1G_ADV;
	if (modes & ADVERTISED_10000baseT_Full)
		eee_adv |= SHMEM_EEE_10G_ADV;

	return eee_adv << shift;
}

static int bnx2x_get_eee(struct net_device *dev, struct ethtool_eee *edata)
{
	struct bnx2x *bp = netdev_priv(dev);
	u32 eee_cfg;

	if (!SHMEM2_HAS(bp, eee_status[BP_PORT(bp)])) {
		DP(BNX2X_MSG_ETHTOOL, "BC Version does not support EEE\n");
		return -EOPNOTSUPP;
	}

	eee_cfg = bp->link_vars.eee_status;

	edata->supported =
		bnx2x_eee_to_adv((eee_cfg & SHMEM_EEE_SUPPORTED_MASK) >>
				 SHMEM_EEE_SUPPORTED_SHIFT);

	edata->advertised =
		bnx2x_eee_to_adv((eee_cfg & SHMEM_EEE_ADV_STATUS_MASK) >>
				 SHMEM_EEE_ADV_STATUS_SHIFT);
	edata->lp_advertised =
		bnx2x_eee_to_adv((eee_cfg & SHMEM_EEE_LP_ADV_STATUS_MASK) >>
				 SHMEM_EEE_LP_ADV_STATUS_SHIFT);

	/* SHMEM value is in 16u units --> Convert to 1u units. */
	edata->tx_lpi_timer = (eee_cfg & SHMEM_EEE_TIMER_MASK) << 4;

	edata->eee_enabled    = (eee_cfg & SHMEM_EEE_REQUESTED_BIT)	? 1 : 0;
	edata->eee_active     = (eee_cfg & SHMEM_EEE_ACTIVE_BIT)	? 1 : 0;
	edata->tx_lpi_enabled = (eee_cfg & SHMEM_EEE_LPI_REQUESTED_BIT) ? 1 : 0;

	return 0;
}

static int bnx2x_set_eee(struct net_device *dev, struct ethtool_eee *edata)
{
	struct bnx2x *bp = netdev_priv(dev);
	u32 eee_cfg;
	u32 advertised;

	if (IS_MF(bp))
		return 0;

	if (!SHMEM2_HAS(bp, eee_status[BP_PORT(bp)])) {
		DP(BNX2X_MSG_ETHTOOL, "BC Version does not support EEE\n");
		return -EOPNOTSUPP;
	}

	eee_cfg = bp->link_vars.eee_status;

	if (!(eee_cfg & SHMEM_EEE_SUPPORTED_MASK)) {
		DP(BNX2X_MSG_ETHTOOL, "Board does not support EEE!\n");
		return -EOPNOTSUPP;
	}

	advertised = bnx2x_adv_to_eee(edata->advertised,
				      SHMEM_EEE_ADV_STATUS_SHIFT);
	if ((advertised != (eee_cfg & SHMEM_EEE_ADV_STATUS_MASK))) {
		DP(BNX2X_MSG_ETHTOOL,
		   "Direct manipulation of EEE advertisement is not supported\n");
		return -EINVAL;
	}

	if (edata->tx_lpi_timer > EEE_MODE_TIMER_MASK) {
		DP(BNX2X_MSG_ETHTOOL,
		   "Maximal Tx Lpi timer supported is %x(u)\n",
		   EEE_MODE_TIMER_MASK);
		return -EINVAL;
	}
	if (edata->tx_lpi_enabled &&
	    (edata->tx_lpi_timer < EEE_MODE_NVRAM_AGGRESSIVE_TIME)) {
		DP(BNX2X_MSG_ETHTOOL,
		   "Minimal Tx Lpi timer supported is %d(u)\n",
		   EEE_MODE_NVRAM_AGGRESSIVE_TIME);
		return -EINVAL;
	}

	/* All is well; Apply changes*/
	if (edata->eee_enabled)
		bp->link_params.eee_mode |= EEE_MODE_ADV_LPI;
	else
		bp->link_params.eee_mode &= ~EEE_MODE_ADV_LPI;

	if (edata->tx_lpi_enabled)
		bp->link_params.eee_mode |= EEE_MODE_ENABLE_LPI;
	else
		bp->link_params.eee_mode &= ~EEE_MODE_ENABLE_LPI;

	bp->link_params.eee_mode &= ~EEE_MODE_TIMER_MASK;
	bp->link_params.eee_mode |= (edata->tx_lpi_timer &
				    EEE_MODE_TIMER_MASK) |
				    EEE_MODE_OVERRIDE_NVRAM |
				    EEE_MODE_OUTPUT_TIME;

	/* Restart link to propogate changes */
	if (netif_running(dev)) {
		bnx2x_stats_handle(bp, STATS_EVENT_STOP);
		bnx2x_force_link_reset(bp);
		bnx2x_link_set(bp);
	}

	return 0;
}

enum {
	BNX2X_CHIP_E1_OFST = 0,
	BNX2X_CHIP_E1H_OFST,
	BNX2X_CHIP_E2_OFST,
	BNX2X_CHIP_E3_OFST,
	BNX2X_CHIP_E3B0_OFST,
	BNX2X_CHIP_MAX_OFST
};

#define BNX2X_CHIP_MASK_E1	(1 << BNX2X_CHIP_E1_OFST)
#define BNX2X_CHIP_MASK_E1H	(1 << BNX2X_CHIP_E1H_OFST)
#define BNX2X_CHIP_MASK_E2	(1 << BNX2X_CHIP_E2_OFST)
#define BNX2X_CHIP_MASK_E3	(1 << BNX2X_CHIP_E3_OFST)
#define BNX2X_CHIP_MASK_E3B0	(1 << BNX2X_CHIP_E3B0_OFST)

#define BNX2X_CHIP_MASK_ALL	((1 << BNX2X_CHIP_MAX_OFST) - 1)
#define BNX2X_CHIP_MASK_E1X	(BNX2X_CHIP_MASK_E1 | BNX2X_CHIP_MASK_E1H)

static int bnx2x_test_registers(struct bnx2x *bp)
{
	int idx, i, rc = -ENODEV;
	u32 wr_val = 0, hw;
	int port = BP_PORT(bp);
	static const struct {
		u32 hw;
		u32 offset0;
		u32 offset1;
		u32 mask;
	} reg_tbl[] = {
/* 0 */		{ BNX2X_CHIP_MASK_ALL,
			BRB1_REG_PAUSE_LOW_THRESHOLD_0,	4, 0x000003ff },
		{ BNX2X_CHIP_MASK_ALL,
			DORQ_REG_DB_ADDR0,		4, 0xffffffff },
		{ BNX2X_CHIP_MASK_E1X,
			HC_REG_AGG_INT_0,		4, 0x000003ff },
		{ BNX2X_CHIP_MASK_ALL,
			PBF_REG_MAC_IF0_ENABLE,		4, 0x00000001 },
		{ BNX2X_CHIP_MASK_E1X | BNX2X_CHIP_MASK_E2 | BNX2X_CHIP_MASK_E3,
			PBF_REG_P0_INIT_CRD,		4, 0x000007ff },
		{ BNX2X_CHIP_MASK_E3B0,
			PBF_REG_INIT_CRD_Q0,		4, 0x000007ff },
		{ BNX2X_CHIP_MASK_ALL,
			PRS_REG_CID_PORT_0,		4, 0x00ffffff },
		{ BNX2X_CHIP_MASK_ALL,
			PXP2_REG_PSWRQ_CDU0_L2P,	4, 0x000fffff },
		{ BNX2X_CHIP_MASK_ALL,
			PXP2_REG_RQ_CDU0_EFIRST_MEM_ADDR, 8, 0x0003ffff },
		{ BNX2X_CHIP_MASK_ALL,
			PXP2_REG_PSWRQ_TM0_L2P,		4, 0x000fffff },
/* 10 */	{ BNX2X_CHIP_MASK_ALL,
			PXP2_REG_RQ_USDM0_EFIRST_MEM_ADDR, 8, 0x0003ffff },
		{ BNX2X_CHIP_MASK_ALL,
			PXP2_REG_PSWRQ_TSDM0_L2P,	4, 0x000fffff },
		{ BNX2X_CHIP_MASK_ALL,
			QM_REG_CONNNUM_0,		4, 0x000fffff },
		{ BNX2X_CHIP_MASK_ALL,
			TM_REG_LIN0_MAX_ACTIVE_CID,	4, 0x0003ffff },
		{ BNX2X_CHIP_MASK_ALL,
			SRC_REG_KEYRSS0_0,		40, 0xffffffff },
		{ BNX2X_CHIP_MASK_ALL,
			SRC_REG_KEYRSS0_7,		40, 0xffffffff },
		{ BNX2X_CHIP_MASK_ALL,
			XCM_REG_WU_DA_SET_TMR_CNT_FLG_CMD00, 4, 0x00000001 },
		{ BNX2X_CHIP_MASK_ALL,
			XCM_REG_WU_DA_CNT_CMD00,	4, 0x00000003 },
		{ BNX2X_CHIP_MASK_ALL,
			XCM_REG_GLB_DEL_ACK_MAX_CNT_0,	4, 0x000000ff },
		{ BNX2X_CHIP_MASK_ALL,
			NIG_REG_LLH0_T_BIT,		4, 0x00000001 },
/* 20 */	{ BNX2X_CHIP_MASK_E1X | BNX2X_CHIP_MASK_E2,
			NIG_REG_EMAC0_IN_EN,		4, 0x00000001 },
		{ BNX2X_CHIP_MASK_E1X | BNX2X_CHIP_MASK_E2,
			NIG_REG_BMAC0_IN_EN,		4, 0x00000001 },
		{ BNX2X_CHIP_MASK_ALL,
			NIG_REG_XCM0_OUT_EN,		4, 0x00000001 },
		{ BNX2X_CHIP_MASK_ALL,
			NIG_REG_BRB0_OUT_EN,		4, 0x00000001 },
		{ BNX2X_CHIP_MASK_ALL,
			NIG_REG_LLH0_XCM_MASK,		4, 0x00000007 },
		{ BNX2X_CHIP_MASK_ALL,
			NIG_REG_LLH0_ACPI_PAT_6_LEN,	68, 0x000000ff },
		{ BNX2X_CHIP_MASK_ALL,
			NIG_REG_LLH0_ACPI_PAT_0_CRC,	68, 0xffffffff },
		{ BNX2X_CHIP_MASK_ALL,
			NIG_REG_LLH0_DEST_MAC_0_0,	160, 0xffffffff },
		{ BNX2X_CHIP_MASK_ALL,
			NIG_REG_LLH0_DEST_IP_0_1,	160, 0xffffffff },
		{ BNX2X_CHIP_MASK_ALL,
			NIG_REG_LLH0_IPV4_IPV6_0,	160, 0x00000001 },
/* 30 */	{ BNX2X_CHIP_MASK_ALL,
			NIG_REG_LLH0_DEST_UDP_0,	160, 0x0000ffff },
		{ BNX2X_CHIP_MASK_ALL,
			NIG_REG_LLH0_DEST_TCP_0,	160, 0x0000ffff },
		{ BNX2X_CHIP_MASK_ALL,
			NIG_REG_LLH0_VLAN_ID_0,	160, 0x00000fff },
		{ BNX2X_CHIP_MASK_E1X | BNX2X_CHIP_MASK_E2,
			NIG_REG_XGXS_SERDES0_MODE_SEL,	4, 0x00000001 },
		{ BNX2X_CHIP_MASK_ALL,
			NIG_REG_LED_CONTROL_OVERRIDE_TRAFFIC_P0, 4, 0x00000001},
		{ BNX2X_CHIP_MASK_ALL,
			NIG_REG_STATUS_INTERRUPT_PORT0,	4, 0x07ffffff },
		{ BNX2X_CHIP_MASK_E1X | BNX2X_CHIP_MASK_E2,
			NIG_REG_XGXS0_CTRL_EXTREMOTEMDIOST, 24, 0x00000001 },
		{ BNX2X_CHIP_MASK_E1X | BNX2X_CHIP_MASK_E2,
			NIG_REG_SERDES0_CTRL_PHY_ADDR,	16, 0x0000001f },

		{ BNX2X_CHIP_MASK_ALL, 0xffffffff, 0, 0x00000000 }
	};

	if (!netif_running(bp->dev)) {
		DP(BNX2X_MSG_ETHTOOL | BNX2X_MSG_NVM,
		   "cannot access eeprom when the interface is down\n");
		return rc;
	}

	if (CHIP_IS_E1(bp))
		hw = BNX2X_CHIP_MASK_E1;
	else if (CHIP_IS_E1H(bp))
		hw = BNX2X_CHIP_MASK_E1H;
	else if (CHIP_IS_E2(bp))
		hw = BNX2X_CHIP_MASK_E2;
	else if (CHIP_IS_E3B0(bp))
		hw = BNX2X_CHIP_MASK_E3B0;
	else /* e3 A0 */
		hw = BNX2X_CHIP_MASK_E3;

	/* Repeat the test twice:
	 * First by writing 0x00000000, second by writing 0xffffffff
	 */
	for (idx = 0; idx < 2; idx++) {

		switch (idx) {
		case 0:
			wr_val = 0;
			break;
		case 1:
			wr_val = 0xffffffff;
			break;
		}

		for (i = 0; reg_tbl[i].offset0 != 0xffffffff; i++) {
			u32 offset, mask, save_val, val;
			if (!(hw & reg_tbl[i].hw))
				continue;

			offset = reg_tbl[i].offset0 + port*reg_tbl[i].offset1;
			mask = reg_tbl[i].mask;

			save_val = REG_RD(bp, offset);

			REG_WR(bp, offset, wr_val & mask);

			val = REG_RD(bp, offset);

			/* Restore the original register's value */
			REG_WR(bp, offset, save_val);

			/* verify value is as expected */
			if ((val & mask) != (wr_val & mask)) {
				DP(BNX2X_MSG_ETHTOOL,
				   "offset 0x%x: val 0x%x != 0x%x mask 0x%x\n",
				   offset, val, wr_val, mask);
				goto test_reg_exit;
			}
		}
	}

	rc = 0;

test_reg_exit:
	return rc;
}

static int bnx2x_test_memory(struct bnx2x *bp)
{
	int i, j, rc = -ENODEV;
	u32 val, index;
	static const struct {
		u32 offset;
		int size;
	} mem_tbl[] = {
		{ CCM_REG_XX_DESCR_TABLE,   CCM_REG_XX_DESCR_TABLE_SIZE },
		{ CFC_REG_ACTIVITY_COUNTER, CFC_REG_ACTIVITY_COUNTER_SIZE },
		{ CFC_REG_LINK_LIST,        CFC_REG_LINK_LIST_SIZE },
		{ DMAE_REG_CMD_MEM,         DMAE_REG_CMD_MEM_SIZE },
		{ TCM_REG_XX_DESCR_TABLE,   TCM_REG_XX_DESCR_TABLE_SIZE },
		{ UCM_REG_XX_DESCR_TABLE,   UCM_REG_XX_DESCR_TABLE_SIZE },
		{ XCM_REG_XX_DESCR_TABLE,   XCM_REG_XX_DESCR_TABLE_SIZE },

		{ 0xffffffff, 0 }
	};

	static const struct {
		char *name;
		u32 offset;
		u32 hw_mask[BNX2X_CHIP_MAX_OFST];
	} prty_tbl[] = {
		{ "CCM_PRTY_STS",  CCM_REG_CCM_PRTY_STS,
			{0x3ffc0, 0,   0, 0} },
		{ "CFC_PRTY_STS",  CFC_REG_CFC_PRTY_STS,
			{0x2,     0x2, 0, 0} },
		{ "DMAE_PRTY_STS", DMAE_REG_DMAE_PRTY_STS,
			{0,       0,   0, 0} },
		{ "TCM_PRTY_STS",  TCM_REG_TCM_PRTY_STS,
			{0x3ffc0, 0,   0, 0} },
		{ "UCM_PRTY_STS",  UCM_REG_UCM_PRTY_STS,
			{0x3ffc0, 0,   0, 0} },
		{ "XCM_PRTY_STS",  XCM_REG_XCM_PRTY_STS,
			{0x3ffc1, 0,   0, 0} },

		{ NULL, 0xffffffff, {0, 0, 0, 0} }
	};

	if (!netif_running(bp->dev)) {
		DP(BNX2X_MSG_ETHTOOL | BNX2X_MSG_NVM,
		   "cannot access eeprom when the interface is down\n");
		return rc;
	}

	if (CHIP_IS_E1(bp))
		index = BNX2X_CHIP_E1_OFST;
	else if (CHIP_IS_E1H(bp))
		index = BNX2X_CHIP_E1H_OFST;
	else if (CHIP_IS_E2(bp))
		index = BNX2X_CHIP_E2_OFST;
	else /* e3 */
		index = BNX2X_CHIP_E3_OFST;

	/* pre-Check the parity status */
	for (i = 0; prty_tbl[i].offset != 0xffffffff; i++) {
		val = REG_RD(bp, prty_tbl[i].offset);
		if (val & ~(prty_tbl[i].hw_mask[index])) {
			DP(BNX2X_MSG_ETHTOOL,
			   "%s is 0x%x\n", prty_tbl[i].name, val);
			goto test_mem_exit;
		}
	}

	/* Go through all the memories */
	for (i = 0; mem_tbl[i].offset != 0xffffffff; i++)
		for (j = 0; j < mem_tbl[i].size; j++)
			REG_RD(bp, mem_tbl[i].offset + j*4);

	/* Check the parity status */
	for (i = 0; prty_tbl[i].offset != 0xffffffff; i++) {
		val = REG_RD(bp, prty_tbl[i].offset);
		if (val & ~(prty_tbl[i].hw_mask[index])) {
			DP(BNX2X_MSG_ETHTOOL,
			   "%s is 0x%x\n", prty_tbl[i].name, val);
			goto test_mem_exit;
		}
	}

	rc = 0;

test_mem_exit:
	return rc;
}

static void bnx2x_wait_for_link(struct bnx2x *bp, u8 link_up, u8 is_serdes)
{
	int cnt = 1400;

	if (link_up) {
		while (bnx2x_link_test(bp, is_serdes) && cnt--)
			msleep(20);

		if (cnt <= 0 && bnx2x_link_test(bp, is_serdes))
			DP(BNX2X_MSG_ETHTOOL, "Timeout waiting for link up\n");

		cnt = 1400;
		while (!bp->link_vars.link_up && cnt--)
			msleep(20);

		if (cnt <= 0 && !bp->link_vars.link_up)
			DP(BNX2X_MSG_ETHTOOL,
			   "Timeout waiting for link init\n");
	}
}

static int bnx2x_run_loopback(struct bnx2x *bp, int loopback_mode)
{
	unsigned int pkt_size, num_pkts, i;
	struct sk_buff *skb;
	unsigned char *packet;
	struct bnx2x_fastpath *fp_rx = &bp->fp[0];
	struct bnx2x_fastpath *fp_tx = &bp->fp[0];
	struct bnx2x_fp_txdata *txdata = fp_tx->txdata_ptr[0];
	u16 tx_start_idx, tx_idx;
	u16 rx_start_idx, rx_idx;
	u16 pkt_prod, bd_prod;
	struct sw_tx_bd *tx_buf;
	struct eth_tx_start_bd *tx_start_bd;
	dma_addr_t mapping;
	union eth_rx_cqe *cqe;
	u8 cqe_fp_flags, cqe_fp_type;
	struct sw_rx_bd *rx_buf;
	u16 len;
	int rc = -ENODEV;
	u8 *data;
	struct netdev_queue *txq = netdev_get_tx_queue(bp->dev,
						       txdata->txq_index);

	/* check the loopback mode */
	switch (loopback_mode) {
	case BNX2X_PHY_LOOPBACK:
		if (bp->link_params.loopback_mode != LOOPBACK_XGXS) {
			DP(BNX2X_MSG_ETHTOOL, "PHY loopback not supported\n");
			return -EINVAL;
		}
		break;
	case BNX2X_MAC_LOOPBACK:
		if (CHIP_IS_E3(bp)) {
			int cfg_idx = bnx2x_get_link_cfg_idx(bp);
			if (bp->port.supported[cfg_idx] &
			    (SUPPORTED_10000baseT_Full |
			     SUPPORTED_20000baseMLD2_Full |
			     SUPPORTED_20000baseKR2_Full))
				bp->link_params.loopback_mode = LOOPBACK_XMAC;
			else
				bp->link_params.loopback_mode = LOOPBACK_UMAC;
		} else
			bp->link_params.loopback_mode = LOOPBACK_BMAC;

		bnx2x_phy_init(&bp->link_params, &bp->link_vars);
		break;
	case BNX2X_EXT_LOOPBACK:
		if (bp->link_params.loopback_mode != LOOPBACK_EXT) {
			DP(BNX2X_MSG_ETHTOOL,
			   "Can't configure external loopback\n");
			return -EINVAL;
		}
		break;
	default:
		DP(BNX2X_MSG_ETHTOOL, "Command parameters not supported\n");
		return -EINVAL;
	}

	/* prepare the loopback packet */
	pkt_size = (((bp->dev->mtu < ETH_MAX_PACKET_SIZE) ?
		     bp->dev->mtu : ETH_MAX_PACKET_SIZE) + ETH_HLEN);
	skb = netdev_alloc_skb(bp->dev, fp_rx->rx_buf_size);
	if (!skb) {
		DP(BNX2X_MSG_ETHTOOL, "Can't allocate skb\n");
		rc = -ENOMEM;
		goto test_loopback_exit;
	}
	packet = skb_put(skb, pkt_size);
	memcpy(packet, bp->dev->dev_addr, ETH_ALEN);
	memset(packet + ETH_ALEN, 0, ETH_ALEN);
	memset(packet + 2*ETH_ALEN, 0x77, (ETH_HLEN - 2*ETH_ALEN));
	for (i = ETH_HLEN; i < pkt_size; i++)
		packet[i] = (unsigned char) (i & 0xff);
	mapping = dma_map_single(&bp->pdev->dev, skb->data,
				 skb_headlen(skb), DMA_TO_DEVICE);
	if (unlikely(dma_mapping_error(&bp->pdev->dev, mapping))) {
		rc = -ENOMEM;
		dev_kfree_skb(skb);
		DP(BNX2X_MSG_ETHTOOL, "Unable to map SKB\n");
		goto test_loopback_exit;
	}

	/* send the loopback packet */
	num_pkts = 0;
	tx_start_idx = le16_to_cpu(*txdata->tx_cons_sb);
	rx_start_idx = le16_to_cpu(*fp_rx->rx_cons_sb);

	netdev_tx_sent_queue(txq, skb->len);

	pkt_prod = txdata->tx_pkt_prod++;
	tx_buf = &txdata->tx_buf_ring[TX_BD(pkt_prod)];
	tx_buf->first_bd = txdata->tx_bd_prod;
	tx_buf->skb = skb;
	tx_buf->flags = 0;

	bd_prod = TX_BD(txdata->tx_bd_prod);
	tx_start_bd = &txdata->tx_desc_ring[bd_prod].start_bd;
	tx_start_bd->addr_hi = cpu_to_le32(U64_HI(mapping));
	tx_start_bd->addr_lo = cpu_to_le32(U64_LO(mapping));
	tx_start_bd->nbd = cpu_to_le16(2); /* start + pbd */
	tx_start_bd->nbytes = cpu_to_le16(skb_headlen(skb));
	tx_start_bd->vlan_or_ethertype = cpu_to_le16(pkt_prod);
	tx_start_bd->bd_flags.as_bitfield = ETH_TX_BD_FLAGS_START_BD;
	SET_FLAG(tx_start_bd->general_data,
		 ETH_TX_START_BD_HDR_NBDS,
		 1);
	SET_FLAG(tx_start_bd->general_data,
		 ETH_TX_START_BD_PARSE_NBDS,
		 0);

	/* turn on parsing and get a BD */
	bd_prod = TX_BD(NEXT_TX_IDX(bd_prod));

	if (CHIP_IS_E1x(bp)) {
		u16 global_data = 0;
		struct eth_tx_parse_bd_e1x  *pbd_e1x =
			&txdata->tx_desc_ring[bd_prod].parse_bd_e1x;
		memset(pbd_e1x, 0, sizeof(struct eth_tx_parse_bd_e1x));
		SET_FLAG(global_data,
			 ETH_TX_PARSE_BD_E1X_ETH_ADDR_TYPE, UNICAST_ADDRESS);
		pbd_e1x->global_data = cpu_to_le16(global_data);
	} else {
		u32 parsing_data = 0;
		struct eth_tx_parse_bd_e2  *pbd_e2 =
			&txdata->tx_desc_ring[bd_prod].parse_bd_e2;
		memset(pbd_e2, 0, sizeof(struct eth_tx_parse_bd_e2));
		SET_FLAG(parsing_data,
			 ETH_TX_PARSE_BD_E2_ETH_ADDR_TYPE, UNICAST_ADDRESS);
		pbd_e2->parsing_data = cpu_to_le32(parsing_data);
	}
	wmb();

	txdata->tx_db.data.prod += 2;
	barrier();
	DOORBELL(bp, txdata->cid, txdata->tx_db.raw);

	mmiowb();
	barrier();

	num_pkts++;
	txdata->tx_bd_prod += 2; /* start + pbd */

	udelay(100);

	tx_idx = le16_to_cpu(*txdata->tx_cons_sb);
	if (tx_idx != tx_start_idx + num_pkts)
		goto test_loopback_exit;

	/* Unlike HC IGU won't generate an interrupt for status block
	 * updates that have been performed while interrupts were
	 * disabled.
	 */
	if (bp->common.int_block == INT_BLOCK_IGU) {
		/* Disable local BHes to prevent a dead-lock situation between
		 * sch_direct_xmit() and bnx2x_run_loopback() (calling
		 * bnx2x_tx_int()), as both are taking netif_tx_lock().
		 */
		local_bh_disable();
		bnx2x_tx_int(bp, txdata);
		local_bh_enable();
	}

	rx_idx = le16_to_cpu(*fp_rx->rx_cons_sb);
	if (rx_idx != rx_start_idx + num_pkts)
		goto test_loopback_exit;

	cqe = &fp_rx->rx_comp_ring[RCQ_BD(fp_rx->rx_comp_cons)];
	cqe_fp_flags = cqe->fast_path_cqe.type_error_flags;
	cqe_fp_type = cqe_fp_flags & ETH_FAST_PATH_RX_CQE_TYPE;
	if (!CQE_TYPE_FAST(cqe_fp_type) || (cqe_fp_flags & ETH_RX_ERROR_FALGS))
		goto test_loopback_rx_exit;

	len = le16_to_cpu(cqe->fast_path_cqe.pkt_len_or_gro_seg_len);
	if (len != pkt_size)
		goto test_loopback_rx_exit;

	rx_buf = &fp_rx->rx_buf_ring[RX_BD(fp_rx->rx_bd_cons)];
	dma_sync_single_for_cpu(&bp->pdev->dev,
				   dma_unmap_addr(rx_buf, mapping),
				   fp_rx->rx_buf_size, DMA_FROM_DEVICE);
	data = rx_buf->data + NET_SKB_PAD + cqe->fast_path_cqe.placement_offset;
	for (i = ETH_HLEN; i < pkt_size; i++)
		if (*(data + i) != (unsigned char) (i & 0xff))
			goto test_loopback_rx_exit;

	rc = 0;

test_loopback_rx_exit:

	fp_rx->rx_bd_cons = NEXT_RX_IDX(fp_rx->rx_bd_cons);
	fp_rx->rx_bd_prod = NEXT_RX_IDX(fp_rx->rx_bd_prod);
	fp_rx->rx_comp_cons = NEXT_RCQ_IDX(fp_rx->rx_comp_cons);
	fp_rx->rx_comp_prod = NEXT_RCQ_IDX(fp_rx->rx_comp_prod);

	/* Update producers */
	bnx2x_update_rx_prod(bp, fp_rx, fp_rx->rx_bd_prod, fp_rx->rx_comp_prod,
			     fp_rx->rx_sge_prod);

test_loopback_exit:
	bp->link_params.loopback_mode = LOOPBACK_NONE;

	return rc;
}

static int bnx2x_test_loopback(struct bnx2x *bp)
{
	int rc = 0, res;

	if (BP_NOMCP(bp))
		return rc;

	if (!netif_running(bp->dev))
		return BNX2X_LOOPBACK_FAILED;

	bnx2x_netif_stop(bp, 1);
	bnx2x_acquire_phy_lock(bp);

	res = bnx2x_run_loopback(bp, BNX2X_PHY_LOOPBACK);
	if (res) {
		DP(BNX2X_MSG_ETHTOOL, "  PHY loopback failed  (res %d)\n", res);
		rc |= BNX2X_PHY_LOOPBACK_FAILED;
	}

	res = bnx2x_run_loopback(bp, BNX2X_MAC_LOOPBACK);
	if (res) {
		DP(BNX2X_MSG_ETHTOOL, "  MAC loopback failed  (res %d)\n", res);
		rc |= BNX2X_MAC_LOOPBACK_FAILED;
	}

	bnx2x_release_phy_lock(bp);
	bnx2x_netif_start(bp);

	return rc;
}

static int bnx2x_test_ext_loopback(struct bnx2x *bp)
{
	int rc;
	u8 is_serdes =
		(bp->link_vars.link_status & LINK_STATUS_SERDES_LINK) > 0;

	if (BP_NOMCP(bp))
		return -ENODEV;

	if (!netif_running(bp->dev))
		return BNX2X_EXT_LOOPBACK_FAILED;

	bnx2x_nic_unload(bp, UNLOAD_NORMAL, false);
	rc = bnx2x_nic_load(bp, LOAD_LOOPBACK_EXT);
	if (rc) {
		DP(BNX2X_MSG_ETHTOOL,
		   "Can't perform self-test, nic_load (for external lb) failed\n");
		return -ENODEV;
	}
	bnx2x_wait_for_link(bp, 1, is_serdes);

	bnx2x_netif_stop(bp, 1);

	rc = bnx2x_run_loopback(bp, BNX2X_EXT_LOOPBACK);
	if (rc)
		DP(BNX2X_MSG_ETHTOOL, "EXT loopback failed  (res %d)\n", rc);

	bnx2x_netif_start(bp);

	return rc;
}

#define CRC32_RESIDUAL			0xdebb20e3

static int bnx2x_test_nvram(struct bnx2x *bp)
{
	static const struct {
		int offset;
		int size;
	} nvram_tbl[] = {
		{     0,  0x14 }, /* bootstrap */
		{  0x14,  0xec }, /* dir */
		{ 0x100, 0x350 }, /* manuf_info */
		{ 0x450,  0xf0 }, /* feature_info */
		{ 0x640,  0x64 }, /* upgrade_key_info */
		{ 0x708,  0x70 }, /* manuf_key_info */
		{     0,     0 }
	};
	__be32 *buf;
	u8 *data;
	int i, rc;
	u32 magic, crc;

	if (BP_NOMCP(bp))
		return 0;

	buf = kmalloc(0x350, GFP_KERNEL);
	if (!buf) {
		DP(BNX2X_MSG_ETHTOOL | BNX2X_MSG_NVM, "kmalloc failed\n");
		rc = -ENOMEM;
		goto test_nvram_exit;
	}
	data = (u8 *)buf;

	rc = bnx2x_nvram_read(bp, 0, data, 4);
	if (rc) {
		DP(BNX2X_MSG_ETHTOOL | BNX2X_MSG_NVM,
		   "magic value read (rc %d)\n", rc);
		goto test_nvram_exit;
	}

	magic = be32_to_cpu(buf[0]);
	if (magic != 0x669955aa) {
		DP(BNX2X_MSG_ETHTOOL | BNX2X_MSG_NVM,
		   "wrong magic value (0x%08x)\n", magic);
		rc = -ENODEV;
		goto test_nvram_exit;
	}

	for (i = 0; nvram_tbl[i].size; i++) {

		rc = bnx2x_nvram_read(bp, nvram_tbl[i].offset, data,
				      nvram_tbl[i].size);
		if (rc) {
			DP(BNX2X_MSG_ETHTOOL | BNX2X_MSG_NVM,
			   "nvram_tbl[%d] read data (rc %d)\n", i, rc);
			goto test_nvram_exit;
		}

		crc = ether_crc_le(nvram_tbl[i].size, data);
		if (crc != CRC32_RESIDUAL) {
			DP(BNX2X_MSG_ETHTOOL | BNX2X_MSG_NVM,
			   "nvram_tbl[%d] wrong crc value (0x%08x)\n", i, crc);
			rc = -ENODEV;
			goto test_nvram_exit;
		}
	}

test_nvram_exit:
	kfree(buf);
	return rc;
}

/* Send an EMPTY ramrod on the first queue */
static int bnx2x_test_intr(struct bnx2x *bp)
{
	struct bnx2x_queue_state_params params = {NULL};

	if (!netif_running(bp->dev)) {
		DP(BNX2X_MSG_ETHTOOL | BNX2X_MSG_NVM,
		   "cannot access eeprom when the interface is down\n");
		return -ENODEV;
	}

	params.q_obj = &bp->sp_objs->q_obj;
	params.cmd = BNX2X_Q_CMD_EMPTY;

	__set_bit(RAMROD_COMP_WAIT, &params.ramrod_flags);

	return bnx2x_queue_state_change(bp, &params);
}

static void bnx2x_self_test(struct net_device *dev,
			    struct ethtool_test *etest, u64 *buf)
{
	struct bnx2x *bp = netdev_priv(dev);
	u8 is_serdes, link_up;
	int rc, cnt = 0;

	if (bp->recovery_state != BNX2X_RECOVERY_DONE) {
		netdev_err(bp->dev,
			   "Handling parity error recovery. Try again later\n");
		etest->flags |= ETH_TEST_FL_FAILED;
		return;
	}

	DP(BNX2X_MSG_ETHTOOL,
	   "Self-test command parameters: offline = %d, external_lb = %d\n",
	   (etest->flags & ETH_TEST_FL_OFFLINE),
	   (etest->flags & ETH_TEST_FL_EXTERNAL_LB)>>2);

	memset(buf, 0, sizeof(u64) * BNX2X_NUM_TESTS(bp));

	if (!netif_running(dev)) {
		DP(BNX2X_MSG_ETHTOOL,
		   "Can't perform self-test when interface is down\n");
		return;
	}

	is_serdes = (bp->link_vars.link_status & LINK_STATUS_SERDES_LINK) > 0;
	link_up = bp->link_vars.link_up;
	/* offline tests are not supported in MF mode */
	if ((etest->flags & ETH_TEST_FL_OFFLINE) && !IS_MF(bp)) {
		int port = BP_PORT(bp);
		u32 val;

		/* save current value of input enable for TX port IF */
		val = REG_RD(bp, NIG_REG_EGRESS_UMP0_IN_EN + port*4);
		/* disable input for TX port IF */
		REG_WR(bp, NIG_REG_EGRESS_UMP0_IN_EN + port*4, 0);

		bnx2x_nic_unload(bp, UNLOAD_NORMAL, false);
		rc = bnx2x_nic_load(bp, LOAD_DIAG);
		if (rc) {
			etest->flags |= ETH_TEST_FL_FAILED;
			DP(BNX2X_MSG_ETHTOOL,
			   "Can't perform self-test, nic_load (for offline) failed\n");
			return;
		}

		/* wait until link state is restored */
		bnx2x_wait_for_link(bp, 1, is_serdes);

		if (bnx2x_test_registers(bp) != 0) {
			buf[0] = 1;
			etest->flags |= ETH_TEST_FL_FAILED;
		}
		if (bnx2x_test_memory(bp) != 0) {
			buf[1] = 1;
			etest->flags |= ETH_TEST_FL_FAILED;
		}

		buf[2] = bnx2x_test_loopback(bp); /* internal LB */
		if (buf[2] != 0)
			etest->flags |= ETH_TEST_FL_FAILED;

		if (etest->flags & ETH_TEST_FL_EXTERNAL_LB) {
			buf[3] = bnx2x_test_ext_loopback(bp); /* external LB */
			if (buf[3] != 0)
				etest->flags |= ETH_TEST_FL_FAILED;
			etest->flags |= ETH_TEST_FL_EXTERNAL_LB_DONE;
		}

		bnx2x_nic_unload(bp, UNLOAD_NORMAL, false);

		/* restore input for TX port IF */
		REG_WR(bp, NIG_REG_EGRESS_UMP0_IN_EN + port*4, val);
		rc = bnx2x_nic_load(bp, LOAD_NORMAL);
		if (rc) {
			etest->flags |= ETH_TEST_FL_FAILED;
			DP(BNX2X_MSG_ETHTOOL,
			   "Can't perform self-test, nic_load (for online) failed\n");
			return;
		}
		/* wait until link state is restored */
		bnx2x_wait_for_link(bp, link_up, is_serdes);
	}
	if (bnx2x_test_nvram(bp) != 0) {
		if (!IS_MF(bp))
			buf[4] = 1;
		else
			buf[0] = 1;
		etest->flags |= ETH_TEST_FL_FAILED;
	}
	if (bnx2x_test_intr(bp) != 0) {
		if (!IS_MF(bp))
			buf[5] = 1;
		else
			buf[1] = 1;
		etest->flags |= ETH_TEST_FL_FAILED;
	}

	if (link_up) {
		cnt = 100;
		while (bnx2x_link_test(bp, is_serdes) && --cnt)
			msleep(20);
	}

	if (!cnt) {
		if (!IS_MF(bp))
			buf[6] = 1;
		else
			buf[2] = 1;
		etest->flags |= ETH_TEST_FL_FAILED;
	}
}

#define IS_PORT_STAT(i) \
	((bnx2x_stats_arr[i].flags & STATS_FLAGS_BOTH) == STATS_FLAGS_PORT)
#define IS_FUNC_STAT(i)		(bnx2x_stats_arr[i].flags & STATS_FLAGS_FUNC)
#define IS_MF_MODE_STAT(bp) \
			(IS_MF(bp) && !(bp->msg_enable & BNX2X_MSG_STATS))

/* ethtool statistics are displayed for all regular ethernet queues and the
 * fcoe L2 queue if not disabled
 */
static int bnx2x_num_stat_queues(struct bnx2x *bp)
{
	return BNX2X_NUM_ETH_QUEUES(bp);
}

static int bnx2x_get_sset_count(struct net_device *dev, int stringset)
{
	struct bnx2x *bp = netdev_priv(dev);
	int i, num_stats;

	switch (stringset) {
	case ETH_SS_STATS:
		if (is_multi(bp)) {
			num_stats = bnx2x_num_stat_queues(bp) *
						BNX2X_NUM_Q_STATS;
		} else
			num_stats = 0;
		if (IS_MF_MODE_STAT(bp)) {
			for (i = 0; i < BNX2X_NUM_STATS; i++)
				if (IS_FUNC_STAT(i))
					num_stats++;
		} else
			num_stats += BNX2X_NUM_STATS;

		return num_stats;

	case ETH_SS_TEST:
		return BNX2X_NUM_TESTS(bp);

	default:
		return -EINVAL;
	}
}

static void bnx2x_get_strings(struct net_device *dev, u32 stringset, u8 *buf)
{
	struct bnx2x *bp = netdev_priv(dev);
	int i, j, k, start;
	char queue_name[MAX_QUEUE_NAME_LEN+1];

	switch (stringset) {
	case ETH_SS_STATS:
		k = 0;
		if (is_multi(bp)) {
			for_each_eth_queue(bp, i) {
				memset(queue_name, 0, sizeof(queue_name));
				sprintf(queue_name, "%d", i);
				for (j = 0; j < BNX2X_NUM_Q_STATS; j++)
					snprintf(buf + (k + j)*ETH_GSTRING_LEN,
						ETH_GSTRING_LEN,
						bnx2x_q_stats_arr[j].string,
						queue_name);
				k += BNX2X_NUM_Q_STATS;
			}
		}


		for (i = 0, j = 0; i < BNX2X_NUM_STATS; i++) {
			if (IS_MF_MODE_STAT(bp) && IS_PORT_STAT(i))
				continue;
			strcpy(buf + (k + j)*ETH_GSTRING_LEN,
				   bnx2x_stats_arr[i].string);
			j++;
		}

		break;

	case ETH_SS_TEST:
		/* First 4 tests cannot be done in MF mode */
		if (!IS_MF(bp))
			start = 0;
		else
			start = 4;
		memcpy(buf, bnx2x_tests_str_arr + start,
		       ETH_GSTRING_LEN * BNX2X_NUM_TESTS(bp));
	}
}

static void bnx2x_get_ethtool_stats(struct net_device *dev,
				    struct ethtool_stats *stats, u64 *buf)
{
	struct bnx2x *bp = netdev_priv(dev);
	u32 *hw_stats, *offset;
	int i, j, k = 0;

	if (is_multi(bp)) {
		for_each_eth_queue(bp, i) {
			hw_stats = (u32 *)&bp->fp_stats[i].eth_q_stats;
			for (j = 0; j < BNX2X_NUM_Q_STATS; j++) {
				if (bnx2x_q_stats_arr[j].size == 0) {
					/* skip this counter */
					buf[k + j] = 0;
					continue;
				}
				offset = (hw_stats +
					  bnx2x_q_stats_arr[j].offset);
				if (bnx2x_q_stats_arr[j].size == 4) {
					/* 4-byte counter */
					buf[k + j] = (u64) *offset;
					continue;
				}
				/* 8-byte counter */
				buf[k + j] = HILO_U64(*offset, *(offset + 1));
			}
			k += BNX2X_NUM_Q_STATS;
		}
	}

	hw_stats = (u32 *)&bp->eth_stats;
	for (i = 0, j = 0; i < BNX2X_NUM_STATS; i++) {
		if (IS_MF_MODE_STAT(bp) && IS_PORT_STAT(i))
			continue;
		if (bnx2x_stats_arr[i].size == 0) {
			/* skip this counter */
			buf[k + j] = 0;
			j++;
			continue;
		}
		offset = (hw_stats + bnx2x_stats_arr[i].offset);
		if (bnx2x_stats_arr[i].size == 4) {
			/* 4-byte counter */
			buf[k + j] = (u64) *offset;
			j++;
			continue;
		}
		/* 8-byte counter */
		buf[k + j] = HILO_U64(*offset, *(offset + 1));
		j++;
	}
}

static int bnx2x_set_phys_id(struct net_device *dev,
			     enum ethtool_phys_id_state state)
{
	struct bnx2x *bp = netdev_priv(dev);

	if (!netif_running(dev)) {
		DP(BNX2X_MSG_ETHTOOL | BNX2X_MSG_NVM,
		   "cannot access eeprom when the interface is down\n");
		return -EAGAIN;
	}

	if (!bp->port.pmf) {
		DP(BNX2X_MSG_ETHTOOL, "Interface is not pmf\n");
		return -EOPNOTSUPP;
	}

	switch (state) {
	case ETHTOOL_ID_ACTIVE:
		return 1;	/* cycle on/off once per second */

	case ETHTOOL_ID_ON:
		bnx2x_acquire_phy_lock(bp);
		bnx2x_set_led(&bp->link_params, &bp->link_vars,
			      LED_MODE_ON, SPEED_1000);
		bnx2x_release_phy_lock(bp);
		break;

	case ETHTOOL_ID_OFF:
		bnx2x_acquire_phy_lock(bp);
		bnx2x_set_led(&bp->link_params, &bp->link_vars,
			      LED_MODE_FRONT_PANEL_OFF, 0);
		bnx2x_release_phy_lock(bp);
		break;

	case ETHTOOL_ID_INACTIVE:
		bnx2x_acquire_phy_lock(bp);
		bnx2x_set_led(&bp->link_params, &bp->link_vars,
			      LED_MODE_OPER,
			      bp->link_vars.line_speed);
		bnx2x_release_phy_lock(bp);
	}

	return 0;
}

static int bnx2x_get_rss_flags(struct bnx2x *bp, struct ethtool_rxnfc *info)
{

	switch (info->flow_type) {
	case TCP_V4_FLOW:
	case TCP_V6_FLOW:
		info->data = RXH_IP_SRC | RXH_IP_DST |
			     RXH_L4_B_0_1 | RXH_L4_B_2_3;
		break;
	case UDP_V4_FLOW:
		if (bp->rss_conf_obj.udp_rss_v4)
			info->data = RXH_IP_SRC | RXH_IP_DST |
				     RXH_L4_B_0_1 | RXH_L4_B_2_3;
		else
			info->data = RXH_IP_SRC | RXH_IP_DST;
		break;
	case UDP_V6_FLOW:
		if (bp->rss_conf_obj.udp_rss_v6)
			info->data = RXH_IP_SRC | RXH_IP_DST |
				     RXH_L4_B_0_1 | RXH_L4_B_2_3;
		else
			info->data = RXH_IP_SRC | RXH_IP_DST;
		break;
	case IPV4_FLOW:
	case IPV6_FLOW:
		info->data = RXH_IP_SRC | RXH_IP_DST;
		break;
	default:
		info->data = 0;
		break;
	}

	return 0;
}

static int bnx2x_get_rxnfc(struct net_device *dev, struct ethtool_rxnfc *info,
			   u32 *rules __always_unused)
{
	struct bnx2x *bp = netdev_priv(dev);

	switch (info->cmd) {
	case ETHTOOL_GRXRINGS:
		info->data = BNX2X_NUM_ETH_QUEUES(bp);
		return 0;
	case ETHTOOL_GRXFH:
		return bnx2x_get_rss_flags(bp, info);
	default:
		DP(BNX2X_MSG_ETHTOOL, "Command parameters not supported\n");
		return -EOPNOTSUPP;
	}
}

static int bnx2x_set_rss_flags(struct bnx2x *bp, struct ethtool_rxnfc *info)
{
	int udp_rss_requested;

	DP(BNX2X_MSG_ETHTOOL,
	   "Set rss flags command parameters: flow type = %d, data = %llu\n",
	   info->flow_type, info->data);

	switch (info->flow_type) {
	case TCP_V4_FLOW:
	case TCP_V6_FLOW:
		/* For TCP only 4-tupple hash is supported */
		if (info->data ^ (RXH_IP_SRC | RXH_IP_DST |
				  RXH_L4_B_0_1 | RXH_L4_B_2_3)) {
			DP(BNX2X_MSG_ETHTOOL,
			   "Command parameters not supported\n");
			return -EINVAL;
		}
		return 0;

	case UDP_V4_FLOW:
	case UDP_V6_FLOW:
		/* For UDP either 2-tupple hash or 4-tupple hash is supported */
		if (info->data == (RXH_IP_SRC | RXH_IP_DST |
				   RXH_L4_B_0_1 | RXH_L4_B_2_3))
			udp_rss_requested = 1;
		else if (info->data == (RXH_IP_SRC | RXH_IP_DST))
			udp_rss_requested = 0;
		else
			return -EINVAL;
		if ((info->flow_type == UDP_V4_FLOW) &&
		    (bp->rss_conf_obj.udp_rss_v4 != udp_rss_requested)) {
			bp->rss_conf_obj.udp_rss_v4 = udp_rss_requested;
			DP(BNX2X_MSG_ETHTOOL,
			   "rss re-configured, UDP 4-tupple %s\n",
			   udp_rss_requested ? "enabled" : "disabled");
			return bnx2x_config_rss_pf(bp, &bp->rss_conf_obj, 0);
		} else if ((info->flow_type == UDP_V6_FLOW) &&
			   (bp->rss_conf_obj.udp_rss_v6 != udp_rss_requested)) {
			bp->rss_conf_obj.udp_rss_v6 = udp_rss_requested;
			DP(BNX2X_MSG_ETHTOOL,
			   "rss re-configured, UDP 4-tupple %s\n",
			   udp_rss_requested ? "enabled" : "disabled");
			return bnx2x_config_rss_pf(bp, &bp->rss_conf_obj, 0);
		}
		return 0;

	case IPV4_FLOW:
	case IPV6_FLOW:
		/* For IP only 2-tupple hash is supported */
		if (info->data ^ (RXH_IP_SRC | RXH_IP_DST)) {
			DP(BNX2X_MSG_ETHTOOL,
			   "Command parameters not supported\n");
			return -EINVAL;
		}
		return 0;

	case SCTP_V4_FLOW:
	case AH_ESP_V4_FLOW:
	case AH_V4_FLOW:
	case ESP_V4_FLOW:
	case SCTP_V6_FLOW:
	case AH_ESP_V6_FLOW:
	case AH_V6_FLOW:
	case ESP_V6_FLOW:
	case IP_USER_FLOW:
	case ETHER_FLOW:
		/* RSS is not supported for these protocols */
		if (info->data) {
			DP(BNX2X_MSG_ETHTOOL,
			   "Command parameters not supported\n");
			return -EINVAL;
		}
		return 0;

	default:
		return -EINVAL;
	}
}

static int bnx2x_set_rxnfc(struct net_device *dev, struct ethtool_rxnfc *info)
{
	struct bnx2x *bp = netdev_priv(dev);

	switch (info->cmd) {
	case ETHTOOL_SRXFH:
		return bnx2x_set_rss_flags(bp, info);
	default:
		DP(BNX2X_MSG_ETHTOOL, "Command parameters not supported\n");
		return -EOPNOTSUPP;
	}
}

static u32 bnx2x_get_rxfh_indir_size(struct net_device *dev)
{
	return T_ETH_INDIRECTION_TABLE_SIZE;
}

static int bnx2x_get_rxfh_indir(struct net_device *dev, u32 *indir)
{
	struct bnx2x *bp = netdev_priv(dev);
	u8 ind_table[T_ETH_INDIRECTION_TABLE_SIZE] = {0};
	size_t i;

	/* Get the current configuration of the RSS indirection table */
	bnx2x_get_rss_ind_table(&bp->rss_conf_obj, ind_table);

	/*
	 * We can't use a memcpy() as an internal storage of an
	 * indirection table is a u8 array while indir->ring_index
	 * points to an array of u32.
	 *
	 * Indirection table contains the FW Client IDs, so we need to
	 * align the returned table to the Client ID of the leading RSS
	 * queue.
	 */
	for (i = 0; i < T_ETH_INDIRECTION_TABLE_SIZE; i++)
		indir[i] = ind_table[i] - bp->fp->cl_id;

	return 0;
}

static int bnx2x_set_rxfh_indir(struct net_device *dev, const u32 *indir)
{
	struct bnx2x *bp = netdev_priv(dev);
	size_t i;

	for (i = 0; i < T_ETH_INDIRECTION_TABLE_SIZE; i++) {
		/*
		 * The same as in bnx2x_get_rxfh_indir: we can't use a memcpy()
		 * as an internal storage of an indirection table is a u8 array
		 * while indir->ring_index points to an array of u32.
		 *
		 * Indirection table contains the FW Client IDs, so we need to
		 * align the received table to the Client ID of the leading RSS
		 * queue
		 */
		bp->rss_conf_obj.ind_table[i] = indir[i] + bp->fp->cl_id;
	}

	return bnx2x_config_rss_eth(bp, false);
}

/**
 * bnx2x_get_channels - gets the number of RSS queues.
 *
 * @dev:		net device
 * @channels:		returns the number of max / current queues
 */
static void bnx2x_get_channels(struct net_device *dev,
			       struct ethtool_channels *channels)
{
	struct bnx2x *bp = netdev_priv(dev);

	channels->max_combined = BNX2X_MAX_RSS_COUNT(bp);
	channels->combined_count = BNX2X_NUM_ETH_QUEUES(bp);
}

/**
 * bnx2x_change_num_queues - change the number of RSS queues.
 *
 * @bp:			bnx2x private structure
 *
 * Re-configure interrupt mode to get the new number of MSI-X
 * vectors and re-add NAPI objects.
 */
static void bnx2x_change_num_queues(struct bnx2x *bp, int num_rss)
{
	bnx2x_disable_msi(bp);
	bp->num_ethernet_queues = num_rss;
	bp->num_queues = bp->num_ethernet_queues + bp->num_cnic_queues;
	BNX2X_DEV_INFO("set number of queues to %d\n", bp->num_queues);
	bnx2x_set_int_mode(bp);
}

/**
 * bnx2x_set_channels - sets the number of RSS queues.
 *
 * @dev:		net device
 * @channels:		includes the number of queues requested
 */
static int bnx2x_set_channels(struct net_device *dev,
			      struct ethtool_channels *channels)
{
	struct bnx2x *bp = netdev_priv(dev);


	DP(BNX2X_MSG_ETHTOOL,
	   "set-channels command parameters: rx = %d, tx = %d, other = %d, combined = %d\n",
	   channels->rx_count, channels->tx_count, channels->other_count,
	   channels->combined_count);

	/* We don't support separate rx / tx channels.
	 * We don't allow setting 'other' channels.
	 */
	if (channels->rx_count || channels->tx_count || channels->other_count
	    || (channels->combined_count == 0) ||
	    (channels->combined_count > BNX2X_MAX_RSS_COUNT(bp))) {
		DP(BNX2X_MSG_ETHTOOL, "command parameters not supported\n");
		return -EINVAL;
	}

	/* Check if there was a change in the active parameters */
	if (channels->combined_count == BNX2X_NUM_ETH_QUEUES(bp)) {
		DP(BNX2X_MSG_ETHTOOL, "No change in active parameters\n");
		return 0;
	}

	/* Set the requested number of queues in bp context.
	 * Note that the actual number of queues created during load may be
	 * less than requested if memory is low.
	 */
	if (unlikely(!netif_running(dev))) {
		bnx2x_change_num_queues(bp, channels->combined_count);
		return 0;
	}
	bnx2x_nic_unload(bp, UNLOAD_NORMAL, true);
	bnx2x_change_num_queues(bp, channels->combined_count);
	return bnx2x_nic_load(bp, LOAD_NORMAL);
}

static const struct ethtool_ops bnx2x_ethtool_ops = {
	.get_settings		= bnx2x_get_settings,
	.set_settings		= bnx2x_set_settings,
	.get_drvinfo		= bnx2x_get_drvinfo,
	.get_regs_len		= bnx2x_get_regs_len,
	.get_regs		= bnx2x_get_regs,
	.get_dump_flag		= bnx2x_get_dump_flag,
	.get_dump_data		= bnx2x_get_dump_data,
	.set_dump		= bnx2x_set_dump,
	.get_wol		= bnx2x_get_wol,
	.set_wol		= bnx2x_set_wol,
	.get_msglevel		= bnx2x_get_msglevel,
	.set_msglevel		= bnx2x_set_msglevel,
	.nway_reset		= bnx2x_nway_reset,
	.get_link		= bnx2x_get_link,
	.get_eeprom_len		= bnx2x_get_eeprom_len,
	.get_eeprom		= bnx2x_get_eeprom,
	.set_eeprom		= bnx2x_set_eeprom,
	.get_coalesce		= bnx2x_get_coalesce,
	.set_coalesce		= bnx2x_set_coalesce,
	.get_ringparam		= bnx2x_get_ringparam,
	.set_ringparam		= bnx2x_set_ringparam,
	.get_pauseparam		= bnx2x_get_pauseparam,
	.set_pauseparam		= bnx2x_set_pauseparam,
	.self_test		= bnx2x_self_test,
	.get_sset_count		= bnx2x_get_sset_count,
	.get_strings		= bnx2x_get_strings,
	.set_phys_id		= bnx2x_set_phys_id,
	.get_ethtool_stats	= bnx2x_get_ethtool_stats,
	.get_rxnfc		= bnx2x_get_rxnfc,
	.set_rxnfc		= bnx2x_set_rxnfc,
	.get_rxfh_indir_size	= bnx2x_get_rxfh_indir_size,
	.get_rxfh_indir		= bnx2x_get_rxfh_indir,
	.set_rxfh_indir		= bnx2x_set_rxfh_indir,
	.get_channels		= bnx2x_get_channels,
	.set_channels		= bnx2x_set_channels,
	.get_module_info	= bnx2x_get_module_info,
	.get_module_eeprom	= bnx2x_get_module_eeprom,
	.get_eee		= bnx2x_get_eee,
	.set_eee		= bnx2x_set_eee,
	.get_ts_info		= ethtool_op_get_ts_info,
};

void bnx2x_set_ethtool_ops(struct net_device *netdev)
{
	SET_ETHTOOL_OPS(netdev, &bnx2x_ethtool_ops);
}<|MERGE_RESOLUTION|>--- conflicted
+++ resolved
@@ -837,7 +837,6 @@
 	    IS_REG_IN_PRESET(wreg_addr_p->presets, preset)) {
 		for (i = 0; i < wreg_addr_p->size; i++) {
 			*p++ = REG_RD(bp, wreg_addr_p->addr + i*4);
-<<<<<<< HEAD
 
 			/* In case of wreg_addr register, read additional
 			   registers from read_regs array
@@ -855,25 +854,6 @@
 		bnx2x_read_pages_regs(bp, p, preset);
 	}
 
-=======
-
-			/* In case of wreg_addr register, read additional
-			   registers from read_regs array
-			*/
-			for (j = 0; j < wreg_addr_p->read_regs_count; j++) {
-				addr = *(wreg_addr_p->read_regs);
-				*p++ = REG_RD(bp, addr + j*4);
-			}
-		}
-	}
-
-	/* Paged registers are supported in E2 & E3 only */
-	if (CHIP_IS_E2(bp) || CHIP_IS_E3(bp)) {
-		/* Read "paged" registes */
-		bnx2x_read_pages_regs(bp, p, preset);
-	}
-
->>>>>>> 9437a248
 	return 0;
 }
 
@@ -914,7 +894,6 @@
 
 	/* Disable parity on path 0 */
 	bnx2x_pretend_func(bp, 0);
-<<<<<<< HEAD
 	bnx2x_disable_blocks_parity(bp);
 
 	/* Disable parity on path 1 */
@@ -944,7 +923,78 @@
 		(BP_PATH(bp) ? DUMP_PATH_1 : DUMP_PATH_0);
 	}
 
-=======
+	memcpy(p, &dump_hdr, sizeof(struct dump_header));
+	p += dump_hdr.header_size + 1;
+
+	/* Actually read the registers */
+	__bnx2x_get_regs(bp, p);
+
+	/* Re-enable parity attentions on path 0 */
+	bnx2x_pretend_func(bp, 0);
+	bnx2x_clear_blocks_parity(bp);
+	bnx2x_enable_blocks_parity(bp);
+
+	/* Re-enable parity attentions on path 1 */
+	bnx2x_pretend_func(bp, 1);
+	bnx2x_clear_blocks_parity(bp);
+	bnx2x_enable_blocks_parity(bp);
+
+	/* Return to current function */
+	bnx2x_pretend_func(bp, BP_ABS_FUNC(bp));
+}
+
+static int bnx2x_get_preset_regs_len(struct net_device *dev, u32 preset)
+{
+	struct bnx2x *bp = netdev_priv(dev);
+	int regdump_len = 0;
+
+	regdump_len = __bnx2x_get_preset_regs_len(bp, preset);
+	regdump_len *= 4;
+	regdump_len += sizeof(struct dump_header);
+
+	return regdump_len;
+}
+
+static int bnx2x_set_dump(struct net_device *dev, struct ethtool_dump *val)
+{
+	struct bnx2x *bp = netdev_priv(dev);
+
+	/* Use the ethtool_dump "flag" field as the dump preset index */
+	bp->dump_preset_idx = val->flag;
+	return 0;
+}
+
+static int bnx2x_get_dump_flag(struct net_device *dev,
+			       struct ethtool_dump *dump)
+{
+	struct bnx2x *bp = netdev_priv(dev);
+
+	/* Calculate the requested preset idx length */
+	dump->len = bnx2x_get_preset_regs_len(dev, bp->dump_preset_idx);
+	DP(BNX2X_MSG_ETHTOOL, "Get dump preset %d length=%d\n",
+	   bp->dump_preset_idx, dump->len);
+
+	dump->flag = ETHTOOL_GET_DUMP_DATA;
+	return 0;
+}
+
+static int bnx2x_get_dump_data(struct net_device *dev,
+			       struct ethtool_dump *dump,
+			       void *buffer)
+{
+	u32 *p = buffer;
+	struct bnx2x *bp = netdev_priv(dev);
+	struct dump_header dump_hdr = {0};
+
+	memset(p, 0, dump->len);
+
+	/* Disable parity attentions as long as following dump may
+	 * cause false alarms by reading never written registers. We
+	 * will re-enable parity attentions right after the dump.
+	 */
+
+	/* Disable parity on path 0 */
+	bnx2x_pretend_func(bp, 0);
 	bnx2x_disable_blocks_parity(bp);
 
 	/* Disable parity on path 1 */
@@ -955,8 +1005,10 @@
 	bnx2x_pretend_func(bp, BP_ABS_FUNC(bp));
 
 	dump_hdr.header_size = (sizeof(struct dump_header) / 4) - 1;
-	dump_hdr.preset = DUMP_ALL_PRESETS;
+	dump_hdr.preset = bp->dump_preset_idx;
 	dump_hdr.version = BNX2X_DUMP_VERSION;
+
+	DP(BNX2X_MSG_ETHTOOL, "Get dump data of preset %d\n", dump_hdr.preset);
 
 	/* dump_meta_data presents OR of CHIP and PATH. */
 	if (CHIP_IS_E1(bp)) {
@@ -974,16 +1026,14 @@
 		(BP_PATH(bp) ? DUMP_PATH_1 : DUMP_PATH_0);
 	}
 
->>>>>>> 9437a248
 	memcpy(p, &dump_hdr, sizeof(struct dump_header));
 	p += dump_hdr.header_size + 1;
 
 	/* Actually read the registers */
-	__bnx2x_get_regs(bp, p);
+	__bnx2x_get_preset_regs(bp, p, dump_hdr.preset);
 
 	/* Re-enable parity attentions on path 0 */
 	bnx2x_pretend_func(bp, 0);
-<<<<<<< HEAD
 	bnx2x_clear_blocks_parity(bp);
 	bnx2x_enable_blocks_parity(bp);
 
@@ -992,222 +1042,6 @@
 	bnx2x_clear_blocks_parity(bp);
 	bnx2x_enable_blocks_parity(bp);
 
-	/* Return to current function */
-	bnx2x_pretend_func(bp, BP_ABS_FUNC(bp));
-}
-
-static int bnx2x_get_preset_regs_len(struct net_device *dev, u32 preset)
-{
-	struct bnx2x *bp = netdev_priv(dev);
-	int regdump_len = 0;
-
-	regdump_len = __bnx2x_get_preset_regs_len(bp, preset);
-	regdump_len *= 4;
-	regdump_len += sizeof(struct dump_header);
-
-	return regdump_len;
-}
-
-static int bnx2x_set_dump(struct net_device *dev, struct ethtool_dump *val)
-{
-	struct bnx2x *bp = netdev_priv(dev);
-
-	/* Use the ethtool_dump "flag" field as the dump preset index */
-	bp->dump_preset_idx = val->flag;
-	return 0;
-}
-
-static int bnx2x_get_dump_flag(struct net_device *dev,
-			       struct ethtool_dump *dump)
-{
-	struct bnx2x *bp = netdev_priv(dev);
-
-	/* Calculate the requested preset idx length */
-	dump->len = bnx2x_get_preset_regs_len(dev, bp->dump_preset_idx);
-	DP(BNX2X_MSG_ETHTOOL, "Get dump preset %d length=%d\n",
-	   bp->dump_preset_idx, dump->len);
-
-	dump->flag = ETHTOOL_GET_DUMP_DATA;
-	return 0;
-}
-
-static int bnx2x_get_dump_data(struct net_device *dev,
-			       struct ethtool_dump *dump,
-			       void *buffer)
-{
-	u32 *p = buffer;
-	struct bnx2x *bp = netdev_priv(dev);
-	struct dump_header dump_hdr = {0};
-
-	memset(p, 0, dump->len);
-
-	/* Disable parity attentions as long as following dump may
-	 * cause false alarms by reading never written registers. We
-	 * will re-enable parity attentions right after the dump.
-	 */
-
-	/* Disable parity on path 0 */
-	bnx2x_pretend_func(bp, 0);
-	bnx2x_disable_blocks_parity(bp);
-
-	/* Disable parity on path 1 */
-	bnx2x_pretend_func(bp, 1);
-	bnx2x_disable_blocks_parity(bp);
-
-	/* Return to current function */
-	bnx2x_pretend_func(bp, BP_ABS_FUNC(bp));
-
-	dump_hdr.header_size = (sizeof(struct dump_header) / 4) - 1;
-	dump_hdr.preset = bp->dump_preset_idx;
-	dump_hdr.version = BNX2X_DUMP_VERSION;
-
-	DP(BNX2X_MSG_ETHTOOL, "Get dump data of preset %d\n", dump_hdr.preset);
-
-	/* dump_meta_data presents OR of CHIP and PATH. */
-	if (CHIP_IS_E1(bp)) {
-		dump_hdr.dump_meta_data = DUMP_CHIP_E1;
-	} else if (CHIP_IS_E1H(bp)) {
-		dump_hdr.dump_meta_data = DUMP_CHIP_E1H;
-	} else if (CHIP_IS_E2(bp)) {
-		dump_hdr.dump_meta_data = DUMP_CHIP_E2 |
-		(BP_PATH(bp) ? DUMP_PATH_1 : DUMP_PATH_0);
-	} else if (CHIP_IS_E3A0(bp)) {
-		dump_hdr.dump_meta_data = DUMP_CHIP_E3A0 |
-		(BP_PATH(bp) ? DUMP_PATH_1 : DUMP_PATH_0);
-	} else if (CHIP_IS_E3B0(bp)) {
-		dump_hdr.dump_meta_data = DUMP_CHIP_E3B0 |
-		(BP_PATH(bp) ? DUMP_PATH_1 : DUMP_PATH_0);
-	}
-
-	memcpy(p, &dump_hdr, sizeof(struct dump_header));
-	p += dump_hdr.header_size + 1;
-
-	/* Actually read the registers */
-	__bnx2x_get_preset_regs(bp, p, dump_hdr.preset);
-
-	/* Re-enable parity attentions on path 0 */
-	bnx2x_pretend_func(bp, 0);
-	bnx2x_clear_blocks_parity(bp);
-	bnx2x_enable_blocks_parity(bp);
-
-	/* Re-enable parity attentions on path 1 */
-	bnx2x_pretend_func(bp, 1);
-	bnx2x_clear_blocks_parity(bp);
-	bnx2x_enable_blocks_parity(bp);
-
-=======
-	bnx2x_clear_blocks_parity(bp);
-	bnx2x_enable_blocks_parity(bp);
-
-	/* Re-enable parity attentions on path 1 */
-	bnx2x_pretend_func(bp, 1);
-	bnx2x_clear_blocks_parity(bp);
-	bnx2x_enable_blocks_parity(bp);
-
-	/* Return to current function */
-	bnx2x_pretend_func(bp, BP_ABS_FUNC(bp));
-}
-
-static int bnx2x_get_preset_regs_len(struct net_device *dev, u32 preset)
-{
-	struct bnx2x *bp = netdev_priv(dev);
-	int regdump_len = 0;
-
-	regdump_len = __bnx2x_get_preset_regs_len(bp, preset);
-	regdump_len *= 4;
-	regdump_len += sizeof(struct dump_header);
-
-	return regdump_len;
-}
-
-static int bnx2x_set_dump(struct net_device *dev, struct ethtool_dump *val)
-{
-	struct bnx2x *bp = netdev_priv(dev);
-
-	/* Use the ethtool_dump "flag" field as the dump preset index */
-	bp->dump_preset_idx = val->flag;
-	return 0;
-}
-
-static int bnx2x_get_dump_flag(struct net_device *dev,
-			       struct ethtool_dump *dump)
-{
-	struct bnx2x *bp = netdev_priv(dev);
-
-	/* Calculate the requested preset idx length */
-	dump->len = bnx2x_get_preset_regs_len(dev, bp->dump_preset_idx);
-	DP(BNX2X_MSG_ETHTOOL, "Get dump preset %d length=%d\n",
-	   bp->dump_preset_idx, dump->len);
-
-	dump->flag = ETHTOOL_GET_DUMP_DATA;
-	return 0;
-}
-
-static int bnx2x_get_dump_data(struct net_device *dev,
-			       struct ethtool_dump *dump,
-			       void *buffer)
-{
-	u32 *p = buffer;
-	struct bnx2x *bp = netdev_priv(dev);
-	struct dump_header dump_hdr = {0};
-
-	memset(p, 0, dump->len);
-
-	/* Disable parity attentions as long as following dump may
-	 * cause false alarms by reading never written registers. We
-	 * will re-enable parity attentions right after the dump.
-	 */
-
-	/* Disable parity on path 0 */
-	bnx2x_pretend_func(bp, 0);
-	bnx2x_disable_blocks_parity(bp);
-
-	/* Disable parity on path 1 */
-	bnx2x_pretend_func(bp, 1);
-	bnx2x_disable_blocks_parity(bp);
-
-	/* Return to current function */
-	bnx2x_pretend_func(bp, BP_ABS_FUNC(bp));
-
-	dump_hdr.header_size = (sizeof(struct dump_header) / 4) - 1;
-	dump_hdr.preset = bp->dump_preset_idx;
-	dump_hdr.version = BNX2X_DUMP_VERSION;
-
-	DP(BNX2X_MSG_ETHTOOL, "Get dump data of preset %d\n", dump_hdr.preset);
-
-	/* dump_meta_data presents OR of CHIP and PATH. */
-	if (CHIP_IS_E1(bp)) {
-		dump_hdr.dump_meta_data = DUMP_CHIP_E1;
-	} else if (CHIP_IS_E1H(bp)) {
-		dump_hdr.dump_meta_data = DUMP_CHIP_E1H;
-	} else if (CHIP_IS_E2(bp)) {
-		dump_hdr.dump_meta_data = DUMP_CHIP_E2 |
-		(BP_PATH(bp) ? DUMP_PATH_1 : DUMP_PATH_0);
-	} else if (CHIP_IS_E3A0(bp)) {
-		dump_hdr.dump_meta_data = DUMP_CHIP_E3A0 |
-		(BP_PATH(bp) ? DUMP_PATH_1 : DUMP_PATH_0);
-	} else if (CHIP_IS_E3B0(bp)) {
-		dump_hdr.dump_meta_data = DUMP_CHIP_E3B0 |
-		(BP_PATH(bp) ? DUMP_PATH_1 : DUMP_PATH_0);
-	}
-
-	memcpy(p, &dump_hdr, sizeof(struct dump_header));
-	p += dump_hdr.header_size + 1;
-
-	/* Actually read the registers */
-	__bnx2x_get_preset_regs(bp, p, dump_hdr.preset);
-
-	/* Re-enable parity attentions on path 0 */
-	bnx2x_pretend_func(bp, 0);
-	bnx2x_clear_blocks_parity(bp);
-	bnx2x_enable_blocks_parity(bp);
-
-	/* Re-enable parity attentions on path 1 */
-	bnx2x_pretend_func(bp, 1);
-	bnx2x_clear_blocks_parity(bp);
-	bnx2x_enable_blocks_parity(bp);
-
->>>>>>> 9437a248
 	/* Return to current function */
 	bnx2x_pretend_func(bp, BP_ABS_FUNC(bp));
 
