--- conflicted
+++ resolved
@@ -2542,11 +2542,7 @@
 
 	return true;
 }
-<<<<<<< HEAD
-#endif
-=======
 #endif
 
 void swake_up_all_locked(struct swait_queue_head *q);
-void __prepare_to_swait(struct swait_queue_head *q, struct swait_queue *wait);
->>>>>>> 04d5ce62
+void __prepare_to_swait(struct swait_queue_head *q, struct swait_queue *wait);