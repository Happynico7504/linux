--- conflicted
+++ resolved
@@ -1205,11 +1205,8 @@
 	{ USB_DEVICE(0x050d, 0x1103) },
 	/* Cameo */
 	{ USB_DEVICE(0x148f, 0xf301) },
-<<<<<<< HEAD
-=======
 	/* D-Link */
 	{ USB_DEVICE(0x2001, 0x3c1f) },
->>>>>>> d8ec26d7
 	/* Edimax */
 	{ USB_DEVICE(0x7392, 0x7733) },
 	/* Hawking */
@@ -1223,10 +1220,7 @@
 	{ USB_DEVICE(0x0789, 0x016b) },
 	/* NETGEAR */
 	{ USB_DEVICE(0x0846, 0x9012) },
-<<<<<<< HEAD
-=======
 	{ USB_DEVICE(0x0846, 0x9013) },
->>>>>>> d8ec26d7
 	{ USB_DEVICE(0x0846, 0x9019) },
 	/* Planex */
 	{ USB_DEVICE(0x2019, 0xed19) },
@@ -1235,10 +1229,7 @@
 	/* Sitecom */
 	{ USB_DEVICE(0x0df6, 0x0067) },
 	{ USB_DEVICE(0x0df6, 0x006a) },
-<<<<<<< HEAD
-=======
 	{ USB_DEVICE(0x0df6, 0x006e) },
->>>>>>> d8ec26d7
 	/* ZyXEL */
 	{ USB_DEVICE(0x0586, 0x3421) },
 #endif
