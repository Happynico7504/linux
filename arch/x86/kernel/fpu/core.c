--- conflicted
+++ resolved
@@ -461,16 +461,6 @@
 {
 	WARN_ON_FPU(fpu != &current->thread.fpu); /* Almost certainly an anomaly */
 
-<<<<<<< HEAD
-	if (!static_cpu_has(X86_FEATURE_FPU)) {
-		/* FPU state will be reallocated lazily at the first use. */
-		fpu__drop(fpu);
-	} else {
-		if (!fpu->fpstate_active) {
-			fpu__activate_curr(fpu);
-			user_fpu_begin();
-		}
-=======
 	fpu__drop(fpu);
 
 	/*
@@ -479,7 +469,6 @@
 	if (static_cpu_has(X86_FEATURE_FPU)) {
 		fpu__activate_curr(fpu);
 		user_fpu_begin();
->>>>>>> 23400ac9
 		copy_init_fpstate_to_fpregs();
 	}
 }
