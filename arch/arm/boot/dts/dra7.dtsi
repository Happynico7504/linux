--- conflicted
+++ resolved
@@ -980,7 +980,6 @@
 			};
 		};
 
-<<<<<<< HEAD
 		sham2_target: target-module@42701000 {
 			compatible = "ti,sysc-omap3-sham", "ti,sysc";
 			reg = <0x42701100 0x4>,
@@ -1008,7 +1007,9 @@
 				dma-names = "rx";
 				clocks = <&l3_iclk_div>;
 				clock-names = "fck";
-=======
+			};
+		};
+
 		iva_hd_target: target-module@5a000000 {
 			compatible = "ti,sysc-omap4", "ti,sysc";
 			reg = <0x5a05a400 0x4>,
@@ -1032,7 +1033,6 @@
 
 			iva {
 				compatible = "ti,ivahd";
->>>>>>> 7fbee7e3
 			};
 		};
 
